# Rusoto changes

## [Unreleased]

(Please put an entry here in each PR)
- Added CHANGELOG
- Updated CONTRIBUTING to explain PR process
- Added Application Autoscaling service
- Added Athena service
- Added X-Ray service
- Updated Credentials crate to use hyper 0.11 (aka the Async IO Update).
- Added Documentation to Credentials Crate.
- Make Rusoto Core use HTTP Pools to re-use connections.
- Fixed Edge Cases in URI Encoding of Rusoto (double query encoding, +'s in query strings).
- Updated ring dependency
- Added Cloud Directory service
- Added CloudSearch Domain service
- Added GreenGrass service
- Added Elastic Filesystem service
- Fix broken links on the STS documentation
- Use xml::EventWriter to serialize XML payload
- Added Workdocs service
- Added Cognito Sync service
- Added Shield service
- Added Glue service
- Added DynamoDB Accelerator
- Added Discovery service
<<<<<<< HEAD
- Added CodeStar service
=======
- Added Migration Hub service
>>>>>>> 996a0c51

## [0.28.0] - 2017-08-25

### Added
- Credentials: accept `aws_security_token` for backwards compatibility
- Codegen: add `check` command for missing or outdated services
- API Gateway support
- Mechanical Turk support
- Polly support
- Glacier support
- Header on files that are generated to guide changes the code generation
- AWS Batch support
- Use botocore provided documentation in our crate documentation
- Credentials crate allows unrecognized fields in credentials profile
- Route53 now sends request to the right endpoint
- Route53 integration test
- Streaming download support for S3
- Custom region now supported: used for local DynamoDB and API compatible services such as Minio and Ceph
- Code of Condcut

### Changed
- Moved root Cargo.toml to root of git project to allow git dependency references
- Updated botocore to 1.5.75
- Integration tests now build, but don't run, as part of the CI process
- Credentials crate got dependency upgrades
- REST protocols now sends requests with headers and bodies

### Removed
- Credentials crate no longer retries credential acquiring
- Type aliases removed.  Example: we no longer use `BucketName` which was an alias for `String`.
- travis-cargo from TravisCI builds<|MERGE_RESOLUTION|>--- conflicted
+++ resolved
@@ -25,11 +25,8 @@
 - Added Glue service
 - Added DynamoDB Accelerator
 - Added Discovery service
-<<<<<<< HEAD
 - Added CodeStar service
-=======
 - Added Migration Hub service
->>>>>>> 996a0c51
 
 ## [0.28.0] - 2017-08-25
 
