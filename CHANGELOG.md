--- conflicted
+++ resolved
@@ -12,11 +12,8 @@
 - Fix Profile Config Loading should ignore comments with '=' chars
 - Add App Mesh service
 - Fix service_crategen to parse operations with multiple static params
-<<<<<<< HEAD
 - Refactor S3 integration tests - about a `#[test]` per behavior
-=======
 - Add support for non signing clients
->>>>>>> e5b54849
 
 ## [0.40.0] - 2019-06-28
 
