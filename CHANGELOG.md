# Rusoto changes

The format is based on [Keep a Changelog](https://keepachangelog.com/en/1.0.0/),
and this project adheres to [Semantic Versioning](https://semver.org/spec/v2.0.0.html).

## [Unreleased]

<<<<<<< HEAD
- Fix incorrect encoding of Session Token when pre-signing URLs
- Always encode + in query strings

## [0.43.0] - 2020-03-15

- Fix `Time::now()` deprecation warning
- Fix minimum version of hyper
- Fix `PrimitiveDateTime` deprecation error
- Update to dirs 2.0
- Bump base64 to 0.12 and hyper-rustls to 0.20
- Fix `serialize_structs` and `deserialize_structs`
- Fix JWT serialization in `WebIdentityProvider`
- Add ability to set local agent prepended to the default User-Agent
- Fix invalid signature for Route 53 `resource_record_sets` methods
- Improve `Display` impl for `RusotoError::Unknown`
- Fix hang in XML deserialization for flattened shapes
- Remove obsolete `RusotoFuture` and fix docs generation on nightly
- Fix `credential_process`, again
- Change non-China S3 domains to `s3.{region}.amazonaws.com`

## [0.43.0-beta.1] - 2020-02-07
=======
(Please put changes here)
- Added a Cognito credential provider

## [0.43.0-beta.0] - 2020-02-07
>>>>>>> fe1e0544

- Move to `std::future::Future`, async/.await, and Tokio 0.2
- Update to botocore 1.14.9
- Add Discord invite link to README.md and CONTRIBUTING.md
- Remove unused import
- Fixed links in AWS-CREDENTIALS.md
- Fixed SNS API's attributes and value keyword
- Adding support for web identity provider, which enables IAM roles for Kubernetes service accounts.
- Add object-safe AwsCredentialsProvider trait as alternative to the existing generic `ProvideAwsCredentials` trait.
- Introduce `Secret` type to automatically zero-out memory use to stored secret credentials. So far, only used in the new web identity provider.
- Introduce `Variable` to abstract over certain credential provider input parameters.
- Encode request payload optionally with Gzip
- Add Debug trait to generated Clients
- Add `rusoto_ec2::filter!` macro
- Improve `InstanceMetadataProvider` to avoid cloning unnecessarily
- Remove deprecated `Error::description` implementations
- Add features `serialize_structs` and `deserialize_structs`
- Implement Clone on various Credential structs.
- Add IoT Secure Tunneling service
- Fix Directory Service integration tests
- Update to time 0.2.x

## [0.42.0] - 2019-11-18

- Use static initializer for AWS profile regex
- Add QLDB service
- Add QLDB Session service
- Update Skeptic tests for Rusoto v0.41
- Don't decode query string parameters before encoding it. Results in fixing the prefix and marker
params for s3 `list_objects` methods
- Add Textract service
- Update CloudDirectory API definition to `2017-01-11`
- Add SecurityHub service
- Add Transfer service
- Introducing `rusoto_signature`, a standalone crate for signing HTTP requests.
- Make static credentials into a credential provider
- Add anonymous credentials support
- Don't trim whitepsace when parsing xml payload. Fixes truncating of items with spaces in payloads
such as an S3 key returned in `list_objects_v2`
- Region deserialization format matches what Region serializers expect: https://github.com/rusoto/rusoto/pull/1544
- Fixed regression of `x-amz-content-sha256` header not being signed: https://github.com/rusoto/rusoto/pull/1545
- Allow `rustls` to be used in `rusoto_mock`: https://github.com/rusoto/rusoto/pull/1557
- Added opt-in ability for service objects to be serialized: https://github.com/rusoto/rusoto/pull/1560
- Avoid panicking in credential provider when parsing credentials file: https://github.com/rusoto/rusoto/pull/1573

## [0.41.1] - 2019-10-11

- Fixed regression in `rusoto_credential` session token handling: https://github.com/rusoto/rusoto/pull/1528

## [0.41.0] - 2019-10-07

- Add `HttpClient::from_builder`
- Upgrade to botocore from `1.12.163` to `1.12.230`
- The types `rusoto_events::{CloudWatchEvents,CloudWatchEventsClient}` were renamed to `rusoto_events::{EventBridge,EventBridgeClient}`
- Deserialize PostTextResponse correctly by allowing null values in the slots field
- Fix Profile Config Loading: should ignore comments with '=' chars
- Add App Mesh service
- Fix service_crategen to parse operations with multiple static params
- Refactor S3 integration tests - about a `#[test]` per behavior
- Add support for non signing clients
- Add EC2 Instance Connect service
- Allow deserialization of regions without an endpoint specified
- Add ApNortheast3 region
- Add MeSouth1 region
- Add x-amz-content-sha256 header to signed and canonical headers
- Added `Eq` and `Hash` implementations on `Region`
- Fixed parsing of Athena error messages
- Fix credential_process behavior when using the non-default profile
- Correctly read session tokens from credential_process

## [0.40.0] - 2019-06-28

- Only emit types used in service during crate generation
- Updated CloudFront to use latest API version: `2018-11-05`
- Only emit crate tests section when needed
- Fix bug with CodePipeline response not containing required fields from AWS
- Moved API documentation links to docs.rs
- Decode IAM policy documents automatically
- Removed `serde_json` crate from services where it was not required
- Exclude `test_resources` in cargo manifest
- upgrades botocore version to from `1.12.156` to `1.12.163`
- (Breaking Change) Fix invalid signatures on presigned URLs by adding a new
  `should_sha256_sign_payload` argument to `SignedRequest::generate_presigned_url`.

## [0.39.0] - 2019-05-19

- Add Worklink service
- Add FSX service
- Fix de/serialization of DynamoDB binary set attribute values
- Change type for blob values from `Vec<u8>` to `Bytes`
- Add DocDB service
- Add License Manager service
- Add Kafka service
- Add Chime service
- Add RDS Data service
- Add ComprehendMedical service
- Add Ap-East-1 Region
- Remove log crate dependency from services
- Remove decoding of the uri path before encoding it
- Use http::HeaderMap instead of our custom implementation
- Update all public crates to Rust 2018 edition

## [0.38.0] - 2019-04-17

- Add `RusotoError` enum as base error type for all services
- Improve error messages for BufferedHttpResponse in Unknown error variants.
- Fix hostname derivation for custom Region endpoints
- Support presigned URLs for multipart uploads to S3
- Add Us-Gov-East region
- Fix a bug in SNS CreateTopic and Subscribe
- Reduced generated xml deserializer logic
- Move credentials crate to Rust 2018
- Remove internal test files from published crates for rusoto_credential and rusoto_core

## [0.37.0] - 2019-03-12

- Implement Clone on the various Client types.
- Upgrade hyper-rustls library
- Fix duplicated Content-Type header in SageMaker Runtime
- Switch from `try!` to `?` operator
- Remove unneeded muts in Glacier codegen
- Add Eu-North-1 Region
- Fix bug in SNS publish message action
- Mock can simulate communications errors
- Upgrade botocore definitions to [`1.12.100`](https://github.com/boto/botocore/tree/1.12.100)
- add [amplify](https://docs.aws.amazon.com/cli/latest/reference/amplify/index.html) service
- add [apigatewaymanagementapi](https://docs.aws.amazon.com/cli/latest/reference/apigatewaymanagementapi/index.html) service
- add [apigatewayv2](https://docs.aws.amazon.com/cli/latest/reference/apigatewayv2/index.html) service
- add [ram](https://docs.aws.amazon.com/cli/latest/reference/ram/index.html) service
- Add [`credential_process`](https://docs.aws.amazon.com/cli/latest/topic/config-vars.html#sourcing-credentials-from-external-processes) support in `~/.aws/config`
- Add Route53 TXT record quoting helper
- Fix a malformed SNS Publish API request when it has message attributes

## [0.36.0] - 2018-12-04

- Add Connect service
- Add MediaTailor support
- Add ByteStream struct to core
- Skip serializing blobs when they are `Option::None`
- Fix typo in `service_crategen` README.md
- Add Kinesis Video Archived Media service
- Update regex to version 1
- Add Appsync service
- Handle s3 out of order elements
- Add mediaconvert service
- Add KinesisVideo support
- Add a filter that will limit what services to generate
- Enable passthrough parsing of payload members
- Add sagemaker-runtime
- Fix some glacier bugs
- Add CloudFront unit test
- Add IoT Data service
- Add MediaLive service
- Add ResourceGroups service
- Add Mobile service
- Skip serializing blobs when they are Option::None (DynamoDB)
- Fix import/export endpoint
- Add MediaPackage service
- Add IoT Jobs Data
- Add Kinesis Video Media service
- Add IoT Analytics
- Add IoT 1click devices
- Add Workmail service
- Add IoT 1Click Projects

## [0.35.0] - 2018-10-31

- Add Cost Explorer
- Add Performance Insights support
- Add ServiceDiscovery support
- Add Sentiment support
- Add Sagemaker support
- Add Transcribe service
- Added Neptune support
- Add GuardDuty service
- Add AWS Macie
- Adds EKS
- Add AWS Pricing service
- Add Translate service
- Add Firewall Management Service (FMS)
- Add Cloud9 support
- Add Autoscaling Plans
- Add MQ service
- Add `From<Result<T, E>> for RusotoFuture<T, E>` implementation for mocking.
- Add ACM PCA support
- rusoto_credential uses Serde derives for credentials instead of hand written code
- Add MediaStore support
- Expose raw BufferedHttpResponse on ::Unknown error variants
- Removed Ceph test for `Luminous`
- Honor profile region in `Default` implementation of `Region`
- Fix bug that could not authenticate ARN with colon
- Fix error parsing for services using boto's `rest-json` protocol published prior to this release . The following service crates were affected.
  * `apigateway`, `batch`, `clouddirectory`, `cloudsearchdomain`, `cognito-sync`,
  `efs`, `eks`, `elastictranscoder`, `glacier`, `greengrass`, `guardduty`, `iot`,
  `lambda`, `lex-models`, `lex-runtime`, `mq`, `polly`, `serverlessrepo`,
  `workdocs`, `xray`

## [0.34.0] - 2018-09-05

- Add example to Rusoto Logs documentation
- Add custom dev dependency capability to services crategen
- Allow replacing OpenSSL with rustls by adding `features = ["rustls"], default_features=false` to your Cargo.toml
- Fix codegen for query types not sending values correctly
- Bump minimum supported version of Rust to 1.26
- Make STS provider `Send`
- Remove unused package `hyper-tls` in credentials crate
- Send parameters in request body instead of query string for query based services and EC2
- Allow AWS credentials in environment variables to have a custom prefix
- Fix bug in presigned URLs for S3

## [0.33.1] - 2018-08-07

- Fix `rusoto_mock` versions available

## [0.33.0] - 2018-07-31

- Remove `impl Display for Region` since it was of little use and confusingly similar to `Region::name()`.
- More efficiently and correctly remove scheme from `Region::Custom` endpoints
- Prevent reactor from hanging indefinitely when using the new tokio release
- Fix deserialization for empty JSON responses
- Fixed bug in query services where lists had incorrect parent item in request
- Improve deserializer of XML error responses
- Adds Serverless Repo service
- Add Alexa for Business service
- Add [Secrets Manager](https://docs.aws.amazon.com/secretsmanager/latest/userguide/intro.html) service
- Support streaming uploads for services like S3
- Implement `DispatchSignedRequest` and `ProvideAwsCredentials` for `Arc<>` and `Rc<>` wrapped types
- Changed HttpClient to be generic over hyper::Connect, default HttpClient<C = HttpsConnector<HttpConnector>>, see #1033
- Derive PartialEq for all request and response types, except when they contain streams
- Change core and credentials to use Hyper 0.12
- Add support for alternative prefixes for environment variables.

## [0.32.0] - 2018-03-03

- Convert all services to `futures`-based APIs
- Show secret keys and tokens as `"**********"` in `Debug` output
- Ensure list of signed headers is correct when not all headers are signed
- Use ```$AWS_PROFILE``` to obtain default profile name
- Implement `Default` for `Region`
- Derive Clone for remaining types (affects CloudFront, Route 53 and S3)
- Link to service-specific documentation in generated Cargo manifests
- Change credential expiration for non-temporary credentials to be optional and add support for ```AWS_CREDENTIAL_EXPIRATION``` to EnvironmentProvider
- Improve ContainerProvider to mimic the behavior of the other SDKs by also considering ```AWS_CONTAINER_AUTHORIZATION_TOKEN``` and ```AWS_CONTAINER_CREDENTIALS_FULL_URI```
- Implement per-call timeouts for the `DispatchSignedRequest` trait
- Implement timeouts for `ContainerProvider` and `InstanceMetadataProvider`

## [0.31.0] - 2018-01-21

- Update Rusoto Core ReadMe
- use correct China-northwest region domain
- Fix handling of error responses from Ceph (S3)
- Added integration tests for Ceph and Minio
- Convert metadata keys to lowercase (only affects third party services, Amazon already converts them)
- Allow setting both Region name and endpoint via `Region::Custom`
- Added China-northwest, US-Gov-West & Paris regions
- Switched crategen from rustfmt to rustfmt-nightly
- Removed unused AsciiExt imports
- S3 StreamingBody now has public constructor

## [0.30.0] - 2017-12-02

- Added CloudHSMv2
- Added ResourceGroupsTaggingApi
- Added Lex runtime
- Added Lex Models service
- S3 StreamingBody now implements Read trait
- Added Budgets service
- Send metadata fields to S3

## [0.29.0] - 2017-11-02

- Added CHANGELOG
- Updated CONTRIBUTING to explain PR process
- Added Application Autoscaling service
- Added Athena service
- Added X-Ray service
- Updated Credentials crate to use hyper 0.11 (aka the Async IO Update).
- Added Documentation to Credentials Crate.
- Make Rusoto Core use HTTP Pools to re-use connections.
- Fixed Edge Cases in URI Encoding of Rusoto (double query encoding, +'s in query strings).
- Updated ring dependency
- Added Cloud Directory service
- Added CloudSearch Domain service
- Added GreenGrass service
- Added Elastic Filesystem service
- Fix broken links on the STS documentation
- Use xml::EventWriter to serialize XML payload
- Added Workdocs service
- Added Cognito Sync service
- Added Shield service
- Added Glue service
- Added DynamoDB Accelerator
- Added Discovery service
- Added CodeStar service
- Added Migration Hub service
- Added Marketplace Entitlement service

## [0.28.0] - 2017-08-25

### Added
- Credentials: accept `aws_security_token` for backwards compatibility
- Codegen: add `check` command for missing or outdated services
- API Gateway support
- Mechanical Turk support
- Polly support
- Glacier support
- Header on files that are generated to guide changes the code generation
- AWS Batch support
- Use botocore provided documentation in our crate documentation
- Credentials crate allows unrecognized fields in credentials profile
- Route53 now sends request to the right endpoint
- Route53 integration test
- Streaming download support for S3
- Custom region now supported: used for local DynamoDB and API compatible services such as Minio and Ceph
- Code of Condcut

### Changed
- Moved root Cargo.toml to root of git project to allow git dependency references
- Updated botocore to 1.5.75
- Integration tests now build, but don't run, as part of the CI process
- Credentials crate got dependency upgrades
- REST protocols now sends requests with headers and bodies

### Removed
- Credentials crate no longer retries credential acquiring
- Type aliases removed.  Example: we no longer use `BucketName` which was an alias for `String`.
- travis-cargo from TravisCI builds

[Unreleased]: https://github.com/rusoto/rusoto/compare/rusoto-v0.43.0...HEAD
[0.43.0]: https://github.com/rusoto/rusoto/compare/rusoto-v0.43.0-beta.1...rusoto-v0.43.0
[0.43.0-beta.1]: https://github.com/rusoto/rusoto/compare/rusoto-v0.42.0...rusoto-v0.43.0-beta.1
[0.42.0]: https://github.com/rusoto/rusoto/compare/credentials-v0.41.1...rusoto-v0.42.0
[0.41.1]: https://github.com/rusoto/rusoto/compare/rusoto-v0.41.0...credentials-v0.41.1
[0.41.0]: https://github.com/rusoto/rusoto/compare/rusoto-v0.40.0...rusoto-v0.41.0
[0.40.0]: https://github.com/rusoto/rusoto/compare/rusoto-v0.39.0...rusoto-v0.40.0
[0.39.0]: https://github.com/rusoto/rusoto/compare/rusoto-v0.38.0...rusoto-v0.39.0
[0.38.0]: https://github.com/rusoto/rusoto/compare/rusoto-v0.37.0...rusoto-v0.38.0
[0.37.0]: https://github.com/rusoto/rusoto/compare/rusoto-v0.36.0...rusoto-v0.37.0
[0.36.0]: https://github.com/rusoto/rusoto/compare/rusoto-v0.35.0...rusoto-v0.36.0
[0.35.0]: https://github.com/rusoto/rusoto/compare/rusoto-v0.34.0...rusoto-v0.35.0
[0.34.0]: https://github.com/rusoto/rusoto/compare/rusoto-v0.33.1...rusoto-v0.34.0
[0.33.1]: https://github.com/rusoto/rusoto/compare/rusoto-v0.33.0...rusoto-v0.33.1
[0.33.0]: https://github.com/rusoto/rusoto/compare/rusoto-v0.32.0...rusoto-v0.33.0
[0.32.0]: https://github.com/rusoto/rusoto/compare/rusoto-v0.31.0...rusoto-v0.32.0
[0.31.0]: https://github.com/rusoto/rusoto/compare/rusoto-v0.30.0...rusoto-v0.31.0
[0.30.0]: https://github.com/rusoto/rusoto/compare/rusoto-v0.29.0...rusoto-v0.30.0
[0.29.0]: https://github.com/rusoto/rusoto/compare/rusoto-v0.28.0...rusoto-v0.29.0
[0.28.0]: https://github.com/rusoto/rusoto/releases/tag/rusoto-v0.28.0<|MERGE_RESOLUTION|>--- conflicted
+++ resolved
@@ -5,9 +5,9 @@
 
 ## [Unreleased]
 
-<<<<<<< HEAD
 - Fix incorrect encoding of Session Token when pre-signing URLs
 - Always encode + in query strings
+- Added a Cognito credential provider
 
 ## [0.43.0] - 2020-03-15
 
@@ -27,12 +27,6 @@
 - Change non-China S3 domains to `s3.{region}.amazonaws.com`
 
 ## [0.43.0-beta.1] - 2020-02-07
-=======
-(Please put changes here)
-- Added a Cognito credential provider
-
-## [0.43.0-beta.0] - 2020-02-07
->>>>>>> fe1e0544
 
 - Move to `std::future::Future`, async/.await, and Tokio 0.2
 - Update to botocore 1.14.9
