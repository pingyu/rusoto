// =================================================================
//
//                           * WARNING *
//
//                    This file is generated!
//
//  Changes made to this file will be overwritten. If changes are
//  required to the generated code, the service_crategen project
//  must be updated to generate the changes.
//
// =================================================================

use std::error::Error;
use std::fmt;

use async_trait::async_trait;
use rusoto_core::credential::ProvideAwsCredentials;
use rusoto_core::region;
use rusoto_core::request::{BufferedHttpResponse, DispatchSignedRequest};
use rusoto_core::{Client, RusotoError};

use rusoto_core::param::{Params, ServiceParams};
use rusoto_core::proto;
use rusoto_core::signature::SignedRequest;
#[allow(unused_imports)]
use serde::{Deserialize, Serialize};
use serde_json;
#[derive(Clone, Debug, Default, PartialEq, Serialize)]
#[cfg_attr(feature = "deserialize_structs", derive(Deserialize))]
pub struct AcceptInvitationRequest {
    /// <p>The unique ID of the detector of the GuardDuty member account.</p>
    #[serde(rename = "DetectorId")]
    pub detector_id: String,
    /// <p>The value that is used to validate the master account to the member account.</p>
    #[serde(rename = "InvitationId")]
    pub invitation_id: String,
    /// <p>The account ID of the master GuardDuty account whose invitation you're accepting.</p>
    #[serde(rename = "MasterId")]
    pub master_id: String,
}

#[derive(Clone, Debug, Default, Deserialize, PartialEq)]
#[cfg_attr(any(test, feature = "serialize_structs"), derive(Serialize))]
pub struct AcceptInvitationResponse {}

/// <p>Contains information on the current access control policies for the bucket.</p>
#[derive(Default, Debug, Clone, PartialEq, Deserialize)]
#[cfg_attr(any(test, feature = "serialize_structs"), derive(Serialize))]
pub struct AccessControlList {
    /// <p>A value that indicates whether public read access for the bucket is enabled through an Access Control List (ACL).</p>
    #[serde(rename = "AllowsPublicReadAccess")]
    #[serde(skip_serializing_if = "Option::is_none")]
    pub allows_public_read_access: Option<bool>,
    /// <p>A value that indicates whether public write access for the bucket is enabled through an Access Control List (ACL).</p>
    #[serde(rename = "AllowsPublicWriteAccess")]
    #[serde(skip_serializing_if = "Option::is_none")]
    pub allows_public_write_access: Option<bool>,
}

/// <p>Contains information about the access keys.</p>
#[derive(Clone, Debug, Default, Deserialize, PartialEq)]
#[cfg_attr(any(test, feature = "serialize_structs"), derive(Serialize))]
pub struct AccessKeyDetails {
    /// <p>The access key ID of the user.</p>
    #[serde(rename = "AccessKeyId")]
    #[serde(skip_serializing_if = "Option::is_none")]
    pub access_key_id: Option<String>,
    /// <p>The principal ID of the user.</p>
    #[serde(rename = "PrincipalId")]
    #[serde(skip_serializing_if = "Option::is_none")]
    pub principal_id: Option<String>,
    /// <p>The name of the user.</p>
    #[serde(rename = "UserName")]
    #[serde(skip_serializing_if = "Option::is_none")]
    pub user_name: Option<String>,
    /// <p>The type of the user.</p>
    #[serde(rename = "UserType")]
    #[serde(skip_serializing_if = "Option::is_none")]
    pub user_type: Option<String>,
}

/// <p>Contains information about the account.</p>
#[derive(Clone, Debug, Default, PartialEq, Serialize)]
#[cfg_attr(feature = "deserialize_structs", derive(Deserialize))]
pub struct AccountDetail {
    /// <p>The member account ID.</p>
    #[serde(rename = "AccountId")]
    pub account_id: String,
    /// <p>The email address of the member account.</p>
    #[serde(rename = "Email")]
    pub email: String,
}

/// <p>Contains information about the account level permissions on the S3 bucket.</p>
#[derive(Default, Debug, Clone, PartialEq, Deserialize)]
#[cfg_attr(any(test, feature = "serialize_structs"), derive(Serialize))]
pub struct AccountLevelPermissions {
    /// <p>Describes the S3 Block Public Access settings of the bucket's parent account.</p>
    #[serde(rename = "BlockPublicAccess")]
    #[serde(skip_serializing_if = "Option::is_none")]
    pub block_public_access: Option<BlockPublicAccess>,
}

/// <p>Contains information about actions.</p>
#[derive(Clone, Debug, Default, Deserialize, PartialEq)]
#[cfg_attr(any(test, feature = "serialize_structs"), derive(Serialize))]
pub struct Action {
    /// <p>The GuardDuty finding activity type.</p>
    #[serde(rename = "ActionType")]
    #[serde(skip_serializing_if = "Option::is_none")]
    pub action_type: Option<String>,
    /// <p>Information about the AWS_API_CALL action described in this finding.</p>
    #[serde(rename = "AwsApiCallAction")]
    #[serde(skip_serializing_if = "Option::is_none")]
    pub aws_api_call_action: Option<AwsApiCallAction>,
    /// <p>Information about the DNS_REQUEST action described in this finding.</p>
    #[serde(rename = "DnsRequestAction")]
    #[serde(skip_serializing_if = "Option::is_none")]
    pub dns_request_action: Option<DnsRequestAction>,
    /// <p>Information about the NETWORK_CONNECTION action described in this finding.</p>
    #[serde(rename = "NetworkConnectionAction")]
    #[serde(skip_serializing_if = "Option::is_none")]
    pub network_connection_action: Option<NetworkConnectionAction>,
    /// <p>Information about the PORT_PROBE action described in this finding.</p>
    #[serde(rename = "PortProbeAction")]
    #[serde(skip_serializing_if = "Option::is_none")]
    pub port_probe_action: Option<PortProbeAction>,
}

/// <p>The account within the organization specified as the GuardDuty delegated administrator.</p>
#[derive(Clone, Debug, Default, Deserialize, PartialEq)]
#[cfg_attr(any(test, feature = "serialize_structs"), derive(Serialize))]
pub struct AdminAccount {
    /// <p>The AWS account ID for the account.</p>
    #[serde(rename = "AdminAccountId")]
    #[serde(skip_serializing_if = "Option::is_none")]
    pub admin_account_id: Option<String>,
    /// <p>Indicates whether the account is enabled as the delegated administrator.</p>
    #[serde(rename = "AdminStatus")]
    #[serde(skip_serializing_if = "Option::is_none")]
    pub admin_status: Option<String>,
}

#[derive(Clone, Debug, Default, PartialEq, Serialize)]
#[cfg_attr(feature = "deserialize_structs", derive(Deserialize))]
pub struct ArchiveFindingsRequest {
    /// <p>The ID of the detector that specifies the GuardDuty service whose findings you want to archive.</p>
    #[serde(rename = "DetectorId")]
    pub detector_id: String,
    /// <p>The IDs of the findings that you want to archive.</p>
    #[serde(rename = "FindingIds")]
    pub finding_ids: Vec<String>,
}

#[derive(Clone, Debug, Default, Deserialize, PartialEq)]
#[cfg_attr(any(test, feature = "serialize_structs"), derive(Serialize))]
pub struct ArchiveFindingsResponse {}

/// <p>Contains information about the API operation.</p>
#[derive(Clone, Debug, Default, Deserialize, PartialEq)]
#[cfg_attr(any(test, feature = "serialize_structs"), derive(Serialize))]
pub struct AwsApiCallAction {
    /// <p>The AWS API name.</p>
    #[serde(rename = "Api")]
    #[serde(skip_serializing_if = "Option::is_none")]
    pub api: Option<String>,
    /// <p>The AWS API caller type.</p>
    #[serde(rename = "CallerType")]
    #[serde(skip_serializing_if = "Option::is_none")]
    pub caller_type: Option<String>,
    /// <p>The domain information for the AWS API call.</p>
    #[serde(rename = "DomainDetails")]
    #[serde(skip_serializing_if = "Option::is_none")]
    pub domain_details: Option<DomainDetails>,
    /// <p>The remote IP information of the connection.</p>
    #[serde(rename = "RemoteIpDetails")]
    #[serde(skip_serializing_if = "Option::is_none")]
    pub remote_ip_details: Option<RemoteIpDetails>,
    /// <p>The AWS service name whose API was invoked.</p>
    #[serde(rename = "ServiceName")]
    #[serde(skip_serializing_if = "Option::is_none")]
    pub service_name: Option<String>,
}

/// <p>Contains information on how the bucker owner's S3 Block Public Access settings are being applied to the S3 bucket. See <a href="https://docs.aws.amazon.com/AmazonS3/latest/dev/access-control-block-public-access.html">S3 Block Public Access</a> for more information. </p>
#[derive(Default, Debug, Clone, PartialEq, Deserialize)]
#[cfg_attr(any(test, feature = "serialize_structs"), derive(Serialize))]
pub struct BlockPublicAccess {
    /// <p>Indicates if S3 Block Public Access is set to <code>BlockPublicAcls</code>.</p>
    #[serde(rename = "BlockPublicAcls")]
    #[serde(skip_serializing_if = "Option::is_none")]
    pub block_public_acls: Option<bool>,
    /// <p>Indicates if S3 Block Public Access is set to <code>BlockPublicPolicy</code>.</p>
    #[serde(rename = "BlockPublicPolicy")]
    #[serde(skip_serializing_if = "Option::is_none")]
    pub block_public_policy: Option<bool>,
    /// <p>Indicates if S3 Block Public Access is set to <code>IgnorePublicAcls</code>.</p>
    #[serde(rename = "IgnorePublicAcls")]
    #[serde(skip_serializing_if = "Option::is_none")]
    pub ignore_public_acls: Option<bool>,
    /// <p>Indicates if S3 Block Public Access is set to <code>RestrictPublicBuckets</code>.</p>
    #[serde(rename = "RestrictPublicBuckets")]
    #[serde(skip_serializing_if = "Option::is_none")]
    pub restrict_public_buckets: Option<bool>,
}

/// <p>Contains information about the bucket level permissions for the S3 bucket.</p>
#[derive(Default, Debug, Clone, PartialEq, Deserialize)]
#[cfg_attr(any(test, feature = "serialize_structs"), derive(Serialize))]
pub struct BucketLevelPermissions {
    /// <p>Contains information on how Access Control Policies are applied to the bucket.</p>
    #[serde(rename = "AccessControlList")]
    #[serde(skip_serializing_if = "Option::is_none")]
    pub access_control_list: Option<AccessControlList>,
    /// <p>Contains information on which account level S3 Block Public Access settings are applied to the S3 bucket.</p>
    #[serde(rename = "BlockPublicAccess")]
    #[serde(skip_serializing_if = "Option::is_none")]
    pub block_public_access: Option<BlockPublicAccess>,
    /// <p>Contains information on the bucket policies for the S3 bucket.</p>
    #[serde(rename = "BucketPolicy")]
    #[serde(skip_serializing_if = "Option::is_none")]
    pub bucket_policy: Option<BucketPolicy>,
}

/// <p>Contains information on the current bucket policies for the S3 bucket.</p>
#[derive(Default, Debug, Clone, PartialEq, Deserialize)]
#[cfg_attr(any(test, feature = "serialize_structs"), derive(Serialize))]
pub struct BucketPolicy {
    /// <p>A value that indicates whether public read access for the bucket is enabled through a bucket policy.</p>
    #[serde(rename = "AllowsPublicReadAccess")]
    #[serde(skip_serializing_if = "Option::is_none")]
    pub allows_public_read_access: Option<bool>,
    /// <p>A value that indicates whether public write access for the bucket is enabled through a bucket policy.</p>
    #[serde(rename = "AllowsPublicWriteAccess")]
    #[serde(skip_serializing_if = "Option::is_none")]
    pub allows_public_write_access: Option<bool>,
}

/// <p>Contains information about the city associated with the IP address.</p>
#[derive(Clone, Debug, Default, Deserialize, PartialEq)]
#[cfg_attr(any(test, feature = "serialize_structs"), derive(Serialize))]
pub struct City {
    /// <p>The city name of the remote IP address.</p>
    #[serde(rename = "CityName")]
    #[serde(skip_serializing_if = "Option::is_none")]
    pub city_name: Option<String>,
}

/// <p>Contains information about the condition.</p>
#[derive(Clone, Debug, Default, Deserialize, PartialEq, Serialize)]
pub struct Condition {
    /// <p>Represents an <i>equal</i> <b/> condition to be applied to a single field when querying for findings.</p>
    #[serde(rename = "Equals")]
    #[serde(skip_serializing_if = "Option::is_none")]
    pub equals: Option<Vec<String>>,
    /// <p>Represents a <i>greater than</i> condition to be applied to a single field when querying for findings.</p>
    #[serde(rename = "GreaterThan")]
    #[serde(skip_serializing_if = "Option::is_none")]
    pub greater_than: Option<i64>,
    /// <p>Represents a <i>greater than or equal</i> condition to be applied to a single field when querying for findings.</p>
    #[serde(rename = "GreaterThanOrEqual")]
    #[serde(skip_serializing_if = "Option::is_none")]
    pub greater_than_or_equal: Option<i64>,
    /// <p>Represents a <i>less than</i> condition to be applied to a single field when querying for findings.</p>
    #[serde(rename = "LessThan")]
    #[serde(skip_serializing_if = "Option::is_none")]
    pub less_than: Option<i64>,
    /// <p>Represents a <i>less than or equal</i> condition to be applied to a single field when querying for findings.</p>
    #[serde(rename = "LessThanOrEqual")]
    #[serde(skip_serializing_if = "Option::is_none")]
    pub less_than_or_equal: Option<i64>,
    /// <p>Represents a <i>not equal</i> <b/> condition to be applied to a single field when querying for findings.</p>
    #[serde(rename = "NotEquals")]
    #[serde(skip_serializing_if = "Option::is_none")]
    pub not_equals: Option<Vec<String>>,
}

/// <p>Contains information about the country where the remote IP address is located.</p>
#[derive(Clone, Debug, Default, Deserialize, PartialEq)]
#[cfg_attr(any(test, feature = "serialize_structs"), derive(Serialize))]
pub struct Country {
    /// <p>The country code of the remote IP address.</p>
    #[serde(rename = "CountryCode")]
    #[serde(skip_serializing_if = "Option::is_none")]
    pub country_code: Option<String>,
    /// <p>The country name of the remote IP address.</p>
    #[serde(rename = "CountryName")]
    #[serde(skip_serializing_if = "Option::is_none")]
    pub country_name: Option<String>,
}

#[derive(Clone, Debug, Default, PartialEq, Serialize)]
#[cfg_attr(feature = "deserialize_structs", derive(Deserialize))]
pub struct CreateDetectorRequest {
    /// <p>The idempotency token for the create request.</p>
    #[serde(rename = "ClientToken")]
    #[serde(skip_serializing_if = "Option::is_none")]
    pub client_token: Option<String>,
    /// <p>A Boolean value that specifies whether the detector is to be enabled.</p>
    #[serde(rename = "Enable")]
    pub enable: bool,
    /// <p>An enum value that specifies how frequently updated findings are exported.</p>
    #[serde(rename = "FindingPublishingFrequency")]
    #[serde(skip_serializing_if = "Option::is_none")]
    pub finding_publishing_frequency: Option<String>,
    /// <p>The tags to be added to a new detector resource.</p>
    #[serde(rename = "Tags")]
    #[serde(skip_serializing_if = "Option::is_none")]
    pub tags: Option<::std::collections::HashMap<String, String>>,
}

#[derive(Clone, Debug, Default, Deserialize, PartialEq)]
#[cfg_attr(any(test, feature = "serialize_structs"), derive(Serialize))]
pub struct CreateDetectorResponse {
    /// <p>The unique ID of the created detector.</p>
    #[serde(rename = "DetectorId")]
    #[serde(skip_serializing_if = "Option::is_none")]
    pub detector_id: Option<String>,
}

#[derive(Clone, Debug, Default, PartialEq, Serialize)]
#[cfg_attr(feature = "deserialize_structs", derive(Deserialize))]
pub struct CreateFilterRequest {
    /// <p>Specifies the action that is to be applied to the findings that match the filter.</p>
    #[serde(rename = "Action")]
    #[serde(skip_serializing_if = "Option::is_none")]
    pub action: Option<String>,
    /// <p>The idempotency token for the create request.</p>
    #[serde(rename = "ClientToken")]
    #[serde(skip_serializing_if = "Option::is_none")]
    pub client_token: Option<String>,
    /// <p>The description of the filter.</p>
    #[serde(rename = "Description")]
    #[serde(skip_serializing_if = "Option::is_none")]
    pub description: Option<String>,
    /// <p>The unique ID of the detector of the GuardDuty account that you want to create a filter for.</p>
    #[serde(rename = "DetectorId")]
    pub detector_id: String,
    /// <p><p>Represents the criteria to be used in the filter for querying findings.</p> <p>You can only use the following attributes to query findings:</p> <ul> <li> <p>accountId</p> </li> <li> <p>region</p> </li> <li> <p>confidence</p> </li> <li> <p>id</p> </li> <li> <p>resource.accessKeyDetails.accessKeyId</p> </li> <li> <p>resource.accessKeyDetails.principalId</p> </li> <li> <p>resource.accessKeyDetails.userName</p> </li> <li> <p>resource.accessKeyDetails.userType</p> </li> <li> <p>resource.instanceDetails.iamInstanceProfile.id</p> </li> <li> <p>resource.instanceDetails.imageId</p> </li> <li> <p>resource.instanceDetails.instanceId</p> </li> <li> <p>resource.instanceDetails.outpostArn</p> </li> <li> <p>resource.instanceDetails.networkInterfaces.ipv6Addresses</p> </li> <li> <p>resource.instanceDetails.networkInterfaces.privateIpAddresses.privateIpAddress</p> </li> <li> <p>resource.instanceDetails.networkInterfaces.publicDnsName</p> </li> <li> <p>resource.instanceDetails.networkInterfaces.publicIp</p> </li> <li> <p>resource.instanceDetails.networkInterfaces.securityGroups.groupId</p> </li> <li> <p>resource.instanceDetails.networkInterfaces.securityGroups.groupName</p> </li> <li> <p>resource.instanceDetails.networkInterfaces.subnetId</p> </li> <li> <p>resource.instanceDetails.networkInterfaces.vpcId</p> </li> <li> <p>resource.instanceDetails.tags.key</p> </li> <li> <p>resource.instanceDetails.tags.value</p> </li> <li> <p>resource.resourceType</p> </li> <li> <p>service.action.actionType</p> </li> <li> <p>service.action.awsApiCallAction.api</p> </li> <li> <p>service.action.awsApiCallAction.callerType</p> </li> <li> <p>service.action.awsApiCallAction.remoteIpDetails.city.cityName</p> </li> <li> <p>service.action.awsApiCallAction.remoteIpDetails.country.countryName</p> </li> <li> <p>service.action.awsApiCallAction.remoteIpDetails.ipAddressV4</p> </li> <li> <p>service.action.awsApiCallAction.remoteIpDetails.organization.asn</p> </li> <li> <p>service.action.awsApiCallAction.remoteIpDetails.organization.asnOrg</p> </li> <li> <p>service.action.awsApiCallAction.serviceName</p> </li> <li> <p>service.action.dnsRequestAction.domain</p> </li> <li> <p>service.action.networkConnectionAction.blocked</p> </li> <li> <p>service.action.networkConnectionAction.connectionDirection</p> </li> <li> <p>service.action.networkConnectionAction.localPortDetails.port</p> </li> <li> <p>service.action.networkConnectionAction.protocol</p> </li> <li> <p>service.action.networkConnectionAction.localIpDetails.ipAddressV4</p> </li> <li> <p>service.action.networkConnectionAction.remoteIpDetails.city.cityName</p> </li> <li> <p>service.action.networkConnectionAction.remoteIpDetails.country.countryName</p> </li> <li> <p>service.action.networkConnectionAction.remoteIpDetails.ipAddressV4</p> </li> <li> <p>service.action.networkConnectionAction.remoteIpDetails.organization.asn</p> </li> <li> <p>service.action.networkConnectionAction.remoteIpDetails.organization.asnOrg</p> </li> <li> <p>service.action.networkConnectionAction.remotePortDetails.port</p> </li> <li> <p>service.additionalInfo.threatListName</p> </li> <li> <p>service.archived</p> <p>When this attribute is set to TRUE, only archived findings are listed. When it&#39;s set to FALSE, only unarchived findings are listed. When this attribute is not set, all existing findings are listed.</p> </li> <li> <p>service.resourceRole</p> </li> <li> <p>severity</p> </li> <li> <p>type</p> </li> <li> <p>updatedAt</p> <p>Type: ISO 8601 string format: YYYY-MM-DDTHH:MM:SS.SSSZ or YYYY-MM-DDTHH:MM:SSZ depending on whether the value contains milliseconds.</p> </li> </ul></p>
    #[serde(rename = "FindingCriteria")]
    pub finding_criteria: FindingCriteria,
    /// <p>The name of the filter.</p>
    #[serde(rename = "Name")]
    pub name: String,
    /// <p>Specifies the position of the filter in the list of current filters. Also specifies the order in which this filter is applied to the findings.</p>
    #[serde(rename = "Rank")]
    #[serde(skip_serializing_if = "Option::is_none")]
    pub rank: Option<i64>,
    /// <p>The tags to be added to a new filter resource.</p>
    #[serde(rename = "Tags")]
    #[serde(skip_serializing_if = "Option::is_none")]
    pub tags: Option<::std::collections::HashMap<String, String>>,
}

#[derive(Clone, Debug, Default, Deserialize, PartialEq)]
#[cfg_attr(any(test, feature = "serialize_structs"), derive(Serialize))]
pub struct CreateFilterResponse {
    /// <p>The name of the successfully created filter.</p>
    #[serde(rename = "Name")]
    pub name: String,
}

#[derive(Clone, Debug, Default, PartialEq, Serialize)]
#[cfg_attr(feature = "deserialize_structs", derive(Deserialize))]
pub struct CreateIPSetRequest {
    /// <p>A Boolean value that indicates whether GuardDuty is to start using the uploaded IPSet.</p>
    #[serde(rename = "Activate")]
    pub activate: bool,
    /// <p>The idempotency token for the create request.</p>
    #[serde(rename = "ClientToken")]
    #[serde(skip_serializing_if = "Option::is_none")]
    pub client_token: Option<String>,
    /// <p>The unique ID of the detector of the GuardDuty account that you want to create an IPSet for.</p>
    #[serde(rename = "DetectorId")]
    pub detector_id: String,
    /// <p>The format of the file that contains the IPSet.</p>
    #[serde(rename = "Format")]
    pub format: String,
    /// <p>The URI of the file that contains the IPSet. For example: https://s3.us-west-2.amazonaws.com/my-bucket/my-object-key.</p>
    #[serde(rename = "Location")]
    pub location: String,
    /// <p>The user-friendly name to identify the IPSet.</p> <p> Allowed characters are alphanumerics, spaces, hyphens (-), and underscores (_).</p>
    #[serde(rename = "Name")]
    pub name: String,
    /// <p>The tags to be added to a new IP set resource.</p>
    #[serde(rename = "Tags")]
    #[serde(skip_serializing_if = "Option::is_none")]
    pub tags: Option<::std::collections::HashMap<String, String>>,
}

#[derive(Clone, Debug, Default, Deserialize, PartialEq)]
#[cfg_attr(any(test, feature = "serialize_structs"), derive(Serialize))]
pub struct CreateIPSetResponse {
    /// <p>The ID of the IPSet resource.</p>
    #[serde(rename = "IpSetId")]
    pub ip_set_id: String,
}

#[derive(Clone, Debug, Default, PartialEq, Serialize)]
#[cfg_attr(feature = "deserialize_structs", derive(Deserialize))]
pub struct CreateMembersRequest {
    /// <p>A list of account ID and email address pairs of the accounts that you want to associate with the master GuardDuty account.</p>
    #[serde(rename = "AccountDetails")]
    pub account_details: Vec<AccountDetail>,
    /// <p>The unique ID of the detector of the GuardDuty account that you want to associate member accounts with.</p>
    #[serde(rename = "DetectorId")]
    pub detector_id: String,
}

#[derive(Clone, Debug, Default, Deserialize, PartialEq)]
#[cfg_attr(any(test, feature = "serialize_structs"), derive(Serialize))]
pub struct CreateMembersResponse {
    /// <p>A list of objects that include the <code>accountIds</code> of the unprocessed accounts and a result string that explains why each was unprocessed.</p>
    #[serde(rename = "UnprocessedAccounts")]
    pub unprocessed_accounts: Vec<UnprocessedAccount>,
}

#[derive(Clone, Debug, Default, PartialEq, Serialize)]
#[cfg_attr(feature = "deserialize_structs", derive(Deserialize))]
pub struct CreatePublishingDestinationRequest {
    /// <p>The idempotency token for the request.</p>
    #[serde(rename = "ClientToken")]
    #[serde(skip_serializing_if = "Option::is_none")]
    pub client_token: Option<String>,
    /// <p>The properties of the publishing destination, including the ARNs for the destination and the KMS key used for encryption.</p>
    #[serde(rename = "DestinationProperties")]
    pub destination_properties: DestinationProperties,
    /// <p>The type of resource for the publishing destination. Currently only Amazon S3 buckets are supported.</p>
    #[serde(rename = "DestinationType")]
    pub destination_type: String,
    /// <p>The ID of the GuardDuty detector associated with the publishing destination.</p>
    #[serde(rename = "DetectorId")]
    pub detector_id: String,
}

#[derive(Clone, Debug, Default, Deserialize, PartialEq)]
#[cfg_attr(any(test, feature = "serialize_structs"), derive(Serialize))]
pub struct CreatePublishingDestinationResponse {
    /// <p>The ID of the publishing destination that is created.</p>
    #[serde(rename = "DestinationId")]
    pub destination_id: String,
}

#[derive(Clone, Debug, Default, PartialEq, Serialize)]
#[cfg_attr(feature = "deserialize_structs", derive(Deserialize))]
pub struct CreateSampleFindingsRequest {
    /// <p>The ID of the detector to create sample findings for.</p>
    #[serde(rename = "DetectorId")]
    pub detector_id: String,
    /// <p>The types of sample findings to generate.</p>
    #[serde(rename = "FindingTypes")]
    #[serde(skip_serializing_if = "Option::is_none")]
    pub finding_types: Option<Vec<String>>,
}

#[derive(Clone, Debug, Default, Deserialize, PartialEq)]
#[cfg_attr(any(test, feature = "serialize_structs"), derive(Serialize))]
pub struct CreateSampleFindingsResponse {}

#[derive(Clone, Debug, Default, PartialEq, Serialize)]
#[cfg_attr(feature = "deserialize_structs", derive(Deserialize))]
pub struct CreateThreatIntelSetRequest {
    /// <p>A Boolean value that indicates whether GuardDuty is to start using the uploaded ThreatIntelSet.</p>
    #[serde(rename = "Activate")]
    pub activate: bool,
    /// <p>The idempotency token for the create request.</p>
    #[serde(rename = "ClientToken")]
    #[serde(skip_serializing_if = "Option::is_none")]
    pub client_token: Option<String>,
    /// <p>The unique ID of the detector of the GuardDuty account that you want to create a threatIntelSet for.</p>
    #[serde(rename = "DetectorId")]
    pub detector_id: String,
    /// <p>The format of the file that contains the ThreatIntelSet.</p>
    #[serde(rename = "Format")]
    pub format: String,
    /// <p>The URI of the file that contains the ThreatIntelSet. For example: https://s3.us-west-2.amazonaws.com/my-bucket/my-object-key.</p>
    #[serde(rename = "Location")]
    pub location: String,
    /// <p>A user-friendly ThreatIntelSet name displayed in all findings that are generated by activity that involves IP addresses included in this ThreatIntelSet.</p>
    #[serde(rename = "Name")]
    pub name: String,
    /// <p>The tags to be added to a new threat list resource.</p>
    #[serde(rename = "Tags")]
    #[serde(skip_serializing_if = "Option::is_none")]
    pub tags: Option<::std::collections::HashMap<String, String>>,
}

#[derive(Clone, Debug, Default, Deserialize, PartialEq)]
#[cfg_attr(any(test, feature = "serialize_structs"), derive(Serialize))]
pub struct CreateThreatIntelSetResponse {
    /// <p>The ID of the ThreatIntelSet resource.</p>
    #[serde(rename = "ThreatIntelSetId")]
    pub threat_intel_set_id: String,
}

#[derive(Clone, Debug, Default, PartialEq, Serialize)]
#[cfg_attr(feature = "deserialize_structs", derive(Deserialize))]
pub struct DeclineInvitationsRequest {
    /// <p>A list of account IDs of the AWS accounts that sent invitations to the current member account that you want to decline invitations from.</p>
    #[serde(rename = "AccountIds")]
    pub account_ids: Vec<String>,
}

#[derive(Clone, Debug, Default, Deserialize, PartialEq)]
#[cfg_attr(any(test, feature = "serialize_structs"), derive(Serialize))]
pub struct DeclineInvitationsResponse {
    /// <p>A list of objects that contain the unprocessed account and a result string that explains why it was unprocessed.</p>
    #[serde(rename = "UnprocessedAccounts")]
    pub unprocessed_accounts: Vec<UnprocessedAccount>,
}

<<<<<<< HEAD
#[derive(Clone, Debug, Default, PartialEq, Serialize)]
=======
/// <p>Contains information on the server side encryption method used in the S3 bucket. See <a href="https://docs.aws.amazon.com/AmazonS3/atest/dev/serv-side-encryption.html">S3 Server-Side Encryption</a> for more information.</p>
#[derive(Default, Debug, Clone, PartialEq, Deserialize)]
#[cfg_attr(any(test, feature = "serialize_structs"), derive(Serialize))]
pub struct DefaultServerSideEncryption {
    /// <p>The type of encryption used for objects within the S3 bucket.</p>
    #[serde(rename = "EncryptionType")]
    #[serde(skip_serializing_if = "Option::is_none")]
    pub encryption_type: Option<String>,
    /// <p>The Amazon Resource Name (ARN) of the KMS encryption key. Only available if the bucket <code>EncryptionType</code> is <code>aws:kms</code>.</p>
    #[serde(rename = "KmsMasterKeyArn")]
    #[serde(skip_serializing_if = "Option::is_none")]
    pub kms_master_key_arn: Option<String>,
}

#[derive(Default, Debug, Clone, PartialEq, Serialize)]
>>>>>>> e150e708
#[cfg_attr(feature = "deserialize_structs", derive(Deserialize))]
pub struct DeleteDetectorRequest {
    /// <p>The unique ID of the detector that you want to delete.</p>
    #[serde(rename = "DetectorId")]
    pub detector_id: String,
}

#[derive(Clone, Debug, Default, Deserialize, PartialEq)]
#[cfg_attr(any(test, feature = "serialize_structs"), derive(Serialize))]
pub struct DeleteDetectorResponse {}

#[derive(Clone, Debug, Default, PartialEq, Serialize)]
#[cfg_attr(feature = "deserialize_structs", derive(Deserialize))]
pub struct DeleteFilterRequest {
    /// <p>The unique ID of the detector that the filter is associated with.</p>
    #[serde(rename = "DetectorId")]
    pub detector_id: String,
    /// <p>The name of the filter that you want to delete.</p>
    #[serde(rename = "FilterName")]
    pub filter_name: String,
}

#[derive(Clone, Debug, Default, Deserialize, PartialEq)]
#[cfg_attr(any(test, feature = "serialize_structs"), derive(Serialize))]
pub struct DeleteFilterResponse {}

#[derive(Clone, Debug, Default, PartialEq, Serialize)]
#[cfg_attr(feature = "deserialize_structs", derive(Deserialize))]
pub struct DeleteIPSetRequest {
    /// <p>The unique ID of the detector associated with the IPSet.</p>
    #[serde(rename = "DetectorId")]
    pub detector_id: String,
    /// <p>The unique ID of the IPSet to delete.</p>
    #[serde(rename = "IpSetId")]
    pub ip_set_id: String,
}

#[derive(Clone, Debug, Default, Deserialize, PartialEq)]
#[cfg_attr(any(test, feature = "serialize_structs"), derive(Serialize))]
pub struct DeleteIPSetResponse {}

#[derive(Clone, Debug, Default, PartialEq, Serialize)]
#[cfg_attr(feature = "deserialize_structs", derive(Deserialize))]
pub struct DeleteInvitationsRequest {
    /// <p>A list of account IDs of the AWS accounts that sent invitations to the current member account that you want to delete invitations from.</p>
    #[serde(rename = "AccountIds")]
    pub account_ids: Vec<String>,
}

#[derive(Clone, Debug, Default, Deserialize, PartialEq)]
#[cfg_attr(any(test, feature = "serialize_structs"), derive(Serialize))]
pub struct DeleteInvitationsResponse {
    /// <p>A list of objects that contain the unprocessed account and a result string that explains why it was unprocessed.</p>
    #[serde(rename = "UnprocessedAccounts")]
    pub unprocessed_accounts: Vec<UnprocessedAccount>,
}

#[derive(Clone, Debug, Default, PartialEq, Serialize)]
#[cfg_attr(feature = "deserialize_structs", derive(Deserialize))]
pub struct DeleteMembersRequest {
    /// <p>A list of account IDs of the GuardDuty member accounts that you want to delete.</p>
    #[serde(rename = "AccountIds")]
    pub account_ids: Vec<String>,
    /// <p>The unique ID of the detector of the GuardDuty account whose members you want to delete.</p>
    #[serde(rename = "DetectorId")]
    pub detector_id: String,
}

#[derive(Clone, Debug, Default, Deserialize, PartialEq)]
#[cfg_attr(any(test, feature = "serialize_structs"), derive(Serialize))]
pub struct DeleteMembersResponse {
    /// <p>The accounts that could not be processed.</p>
    #[serde(rename = "UnprocessedAccounts")]
    pub unprocessed_accounts: Vec<UnprocessedAccount>,
}

#[derive(Clone, Debug, Default, PartialEq, Serialize)]
#[cfg_attr(feature = "deserialize_structs", derive(Deserialize))]
pub struct DeletePublishingDestinationRequest {
    /// <p>The ID of the publishing destination to delete.</p>
    #[serde(rename = "DestinationId")]
    pub destination_id: String,
    /// <p>The unique ID of the detector associated with the publishing destination to delete.</p>
    #[serde(rename = "DetectorId")]
    pub detector_id: String,
}

#[derive(Clone, Debug, Default, Deserialize, PartialEq)]
#[cfg_attr(any(test, feature = "serialize_structs"), derive(Serialize))]
pub struct DeletePublishingDestinationResponse {}

#[derive(Clone, Debug, Default, PartialEq, Serialize)]
#[cfg_attr(feature = "deserialize_structs", derive(Deserialize))]
pub struct DeleteThreatIntelSetRequest {
    /// <p>The unique ID of the detector that the threatIntelSet is associated with.</p>
    #[serde(rename = "DetectorId")]
    pub detector_id: String,
    /// <p>The unique ID of the threatIntelSet that you want to delete.</p>
    #[serde(rename = "ThreatIntelSetId")]
    pub threat_intel_set_id: String,
}

#[derive(Clone, Debug, Default, Deserialize, PartialEq)]
#[cfg_attr(any(test, feature = "serialize_structs"), derive(Serialize))]
pub struct DeleteThreatIntelSetResponse {}

#[derive(Clone, Debug, Default, PartialEq, Serialize)]
#[cfg_attr(feature = "deserialize_structs", derive(Deserialize))]
pub struct DescribeOrganizationConfigurationRequest {
    /// <p>The ID of the detector to retrieve information about the delegated administrator from.</p>
    #[serde(rename = "DetectorId")]
    pub detector_id: String,
}

#[derive(Clone, Debug, Default, Deserialize, PartialEq)]
#[cfg_attr(any(test, feature = "serialize_structs"), derive(Serialize))]
pub struct DescribeOrganizationConfigurationResponse {
    /// <p>Indicates whether GuardDuty is automatically enabled for accounts added to the organization.</p>
    #[serde(rename = "AutoEnable")]
    pub auto_enable: bool,
    /// <p>Indicates whether the maximum number of allowed member accounts are already associated with the delegated administrator master account.</p>
    #[serde(rename = "MemberAccountLimitReached")]
    pub member_account_limit_reached: bool,
}

#[derive(Clone, Debug, Default, PartialEq, Serialize)]
#[cfg_attr(feature = "deserialize_structs", derive(Deserialize))]
pub struct DescribePublishingDestinationRequest {
    /// <p>The ID of the publishing destination to retrieve.</p>
    #[serde(rename = "DestinationId")]
    pub destination_id: String,
    /// <p>The unique ID of the detector associated with the publishing destination to retrieve.</p>
    #[serde(rename = "DetectorId")]
    pub detector_id: String,
}

#[derive(Clone, Debug, Default, Deserialize, PartialEq)]
#[cfg_attr(any(test, feature = "serialize_structs"), derive(Serialize))]
pub struct DescribePublishingDestinationResponse {
    /// <p>The ID of the publishing destination.</p>
    #[serde(rename = "DestinationId")]
    pub destination_id: String,
    /// <p>A <code>DestinationProperties</code> object that includes the <code>DestinationArn</code> and <code>KmsKeyArn</code> of the publishing destination.</p>
    #[serde(rename = "DestinationProperties")]
    pub destination_properties: DestinationProperties,
    /// <p>The type of publishing destination. Currently, only Amazon S3 buckets are supported.</p>
    #[serde(rename = "DestinationType")]
    pub destination_type: String,
    /// <p>The time, in epoch millisecond format, at which GuardDuty was first unable to publish findings to the destination.</p>
    #[serde(rename = "PublishingFailureStartTimestamp")]
    pub publishing_failure_start_timestamp: i64,
    /// <p>The status of the publishing destination.</p>
    #[serde(rename = "Status")]
    pub status: String,
}

/// <p>Contains information about the publishing destination, including the ID, type, and status.</p>
#[derive(Clone, Debug, Default, Deserialize, PartialEq)]
#[cfg_attr(any(test, feature = "serialize_structs"), derive(Serialize))]
pub struct Destination {
    /// <p>The unique ID of the publishing destination.</p>
    #[serde(rename = "DestinationId")]
    pub destination_id: String,
    /// <p>The type of resource used for the publishing destination. Currently, only Amazon S3 buckets are supported.</p>
    #[serde(rename = "DestinationType")]
    pub destination_type: String,
    /// <p>The status of the publishing destination.</p>
    #[serde(rename = "Status")]
    pub status: String,
}

/// <p>Contains the Amazon Resource Name (ARN) of the resource to publish to, such as an S3 bucket, and the ARN of the KMS key to use to encrypt published findings.</p>
#[derive(Clone, Debug, Default, Deserialize, PartialEq, Serialize)]
pub struct DestinationProperties {
    /// <p>The ARN of the resource to publish to.</p>
    #[serde(rename = "DestinationArn")]
    #[serde(skip_serializing_if = "Option::is_none")]
    pub destination_arn: Option<String>,
    /// <p>The ARN of the KMS key to use for encryption.</p>
    #[serde(rename = "KmsKeyArn")]
    #[serde(skip_serializing_if = "Option::is_none")]
    pub kms_key_arn: Option<String>,
}

#[derive(Clone, Debug, Default, PartialEq, Serialize)]
#[cfg_attr(feature = "deserialize_structs", derive(Deserialize))]
pub struct DisableOrganizationAdminAccountRequest {
    /// <p>The AWS Account ID for the organizations account to be disabled as a GuardDuty delegated administrator.</p>
    #[serde(rename = "AdminAccountId")]
    pub admin_account_id: String,
}

#[derive(Clone, Debug, Default, Deserialize, PartialEq)]
#[cfg_attr(any(test, feature = "serialize_structs"), derive(Serialize))]
pub struct DisableOrganizationAdminAccountResponse {}

#[derive(Clone, Debug, Default, PartialEq, Serialize)]
#[cfg_attr(feature = "deserialize_structs", derive(Deserialize))]
pub struct DisassociateFromMasterAccountRequest {
    /// <p>The unique ID of the detector of the GuardDuty member account.</p>
    #[serde(rename = "DetectorId")]
    pub detector_id: String,
}

#[derive(Clone, Debug, Default, Deserialize, PartialEq)]
#[cfg_attr(any(test, feature = "serialize_structs"), derive(Serialize))]
pub struct DisassociateFromMasterAccountResponse {}

#[derive(Clone, Debug, Default, PartialEq, Serialize)]
#[cfg_attr(feature = "deserialize_structs", derive(Deserialize))]
pub struct DisassociateMembersRequest {
    /// <p>A list of account IDs of the GuardDuty member accounts that you want to disassociate from the master account.</p>
    #[serde(rename = "AccountIds")]
    pub account_ids: Vec<String>,
    /// <p>The unique ID of the detector of the GuardDuty account whose members you want to disassociate from the master account.</p>
    #[serde(rename = "DetectorId")]
    pub detector_id: String,
}

#[derive(Clone, Debug, Default, Deserialize, PartialEq)]
#[cfg_attr(any(test, feature = "serialize_structs"), derive(Serialize))]
pub struct DisassociateMembersResponse {
    /// <p>A list of objects that contain the unprocessed account and a result string that explains why it was unprocessed.</p>
    #[serde(rename = "UnprocessedAccounts")]
    pub unprocessed_accounts: Vec<UnprocessedAccount>,
}

/// <p>Contains information about the DNS_REQUEST action described in this finding.</p>
#[derive(Clone, Debug, Default, Deserialize, PartialEq)]
#[cfg_attr(any(test, feature = "serialize_structs"), derive(Serialize))]
pub struct DnsRequestAction {
    /// <p>The domain information for the API request.</p>
    #[serde(rename = "Domain")]
    #[serde(skip_serializing_if = "Option::is_none")]
    pub domain: Option<String>,
}

/// <p>Contains information about the domain.</p>
#[derive(Clone, Debug, Default, Deserialize, PartialEq)]
#[cfg_attr(any(test, feature = "serialize_structs"), derive(Serialize))]
pub struct DomainDetails {
    /// <p>The domain information for the AWS API call.</p>
    #[serde(rename = "Domain")]
    #[serde(skip_serializing_if = "Option::is_none")]
    pub domain: Option<String>,
}

#[derive(Clone, Debug, Default, PartialEq, Serialize)]
#[cfg_attr(feature = "deserialize_structs", derive(Deserialize))]
pub struct EnableOrganizationAdminAccountRequest {
    /// <p>The AWS Account ID for the organization account to be enabled as a GuardDuty delegated administrator.</p>
    #[serde(rename = "AdminAccountId")]
    pub admin_account_id: String,
}

#[derive(Clone, Debug, Default, Deserialize, PartialEq)]
#[cfg_attr(any(test, feature = "serialize_structs"), derive(Serialize))]
pub struct EnableOrganizationAdminAccountResponse {}

/// <p>Contains information about the reason that the finding was generated.</p>
#[derive(Clone, Debug, Default, Deserialize, PartialEq)]
#[cfg_attr(any(test, feature = "serialize_structs"), derive(Serialize))]
pub struct Evidence {
    /// <p>A list of threat intelligence details related to the evidence.</p>
    #[serde(rename = "ThreatIntelligenceDetails")]
    #[serde(skip_serializing_if = "Option::is_none")]
    pub threat_intelligence_details: Option<Vec<ThreatIntelligenceDetail>>,
}

/// <p>Contains information about the finding, which is generated when abnormal or suspicious activity is detected.</p>
#[derive(Clone, Debug, Default, Deserialize, PartialEq)]
#[cfg_attr(any(test, feature = "serialize_structs"), derive(Serialize))]
pub struct Finding {
    /// <p>The ID of the account in which the finding was generated.</p>
    #[serde(rename = "AccountId")]
    pub account_id: String,
    /// <p>The ARN of the finding.</p>
    #[serde(rename = "Arn")]
    pub arn: String,
    /// <p>The confidence score for the finding.</p>
    #[serde(rename = "Confidence")]
    #[serde(skip_serializing_if = "Option::is_none")]
    pub confidence: Option<f64>,
    /// <p>The time and date when the finding was created.</p>
    #[serde(rename = "CreatedAt")]
    pub created_at: String,
    /// <p>The description of the finding.</p>
    #[serde(rename = "Description")]
    #[serde(skip_serializing_if = "Option::is_none")]
    pub description: Option<String>,
    /// <p>The ID of the finding.</p>
    #[serde(rename = "Id")]
    pub id: String,
    /// <p>The partition associated with the finding.</p>
    #[serde(rename = "Partition")]
    #[serde(skip_serializing_if = "Option::is_none")]
    pub partition: Option<String>,
    /// <p>The Region where the finding was generated.</p>
    #[serde(rename = "Region")]
    pub region: String,
    #[serde(rename = "Resource")]
    pub resource: Resource,
    /// <p>The version of the schema used for the finding.</p>
    #[serde(rename = "SchemaVersion")]
    pub schema_version: String,
    #[serde(rename = "Service")]
    #[serde(skip_serializing_if = "Option::is_none")]
    pub service: Option<Service>,
    /// <p>The severity of the finding.</p>
    #[serde(rename = "Severity")]
    pub severity: f64,
    /// <p>The title of the finding.</p>
    #[serde(rename = "Title")]
    #[serde(skip_serializing_if = "Option::is_none")]
    pub title: Option<String>,
    /// <p>The type of finding.</p>
    #[serde(rename = "Type")]
    pub type_: String,
    /// <p>The time and date when the finding was last updated.</p>
    #[serde(rename = "UpdatedAt")]
    pub updated_at: String,
}

/// <p>Contains information about the criteria used for querying findings.</p>
#[derive(Clone, Debug, Default, Deserialize, PartialEq, Serialize)]
pub struct FindingCriteria {
    /// <p>Represents a map of finding properties that match specified conditions and values when querying findings.</p>
    #[serde(rename = "Criterion")]
    #[serde(skip_serializing_if = "Option::is_none")]
    pub criterion: Option<::std::collections::HashMap<String, Condition>>,
}

/// <p>Contains information about finding statistics.</p>
#[derive(Clone, Debug, Default, Deserialize, PartialEq)]
#[cfg_attr(any(test, feature = "serialize_structs"), derive(Serialize))]
pub struct FindingStatistics {
    /// <p>Represents a map of severity to count statistics for a set of findings.</p>
    #[serde(rename = "CountBySeverity")]
    #[serde(skip_serializing_if = "Option::is_none")]
    pub count_by_severity: Option<::std::collections::HashMap<String, i64>>,
}

/// <p>Contains information about the location of the remote IP address.</p>
#[derive(Clone, Debug, Default, Deserialize, PartialEq)]
#[cfg_attr(any(test, feature = "serialize_structs"), derive(Serialize))]
pub struct GeoLocation {
    /// <p>The latitude information of the remote IP address.</p>
    #[serde(rename = "Lat")]
    #[serde(skip_serializing_if = "Option::is_none")]
    pub lat: Option<f64>,
    /// <p>The longitude information of the remote IP address.</p>
    #[serde(rename = "Lon")]
    #[serde(skip_serializing_if = "Option::is_none")]
    pub lon: Option<f64>,
}

#[derive(Clone, Debug, Default, PartialEq, Serialize)]
#[cfg_attr(feature = "deserialize_structs", derive(Deserialize))]
pub struct GetDetectorRequest {
    /// <p>The unique ID of the detector that you want to get.</p>
    #[serde(rename = "DetectorId")]
    pub detector_id: String,
}

#[derive(Clone, Debug, Default, Deserialize, PartialEq)]
#[cfg_attr(any(test, feature = "serialize_structs"), derive(Serialize))]
pub struct GetDetectorResponse {
    /// <p>The timestamp of when the detector was created.</p>
    #[serde(rename = "CreatedAt")]
    #[serde(skip_serializing_if = "Option::is_none")]
    pub created_at: Option<String>,
    /// <p>The publishing frequency of the finding.</p>
    #[serde(rename = "FindingPublishingFrequency")]
    #[serde(skip_serializing_if = "Option::is_none")]
    pub finding_publishing_frequency: Option<String>,
    /// <p>The GuardDuty service role.</p>
    #[serde(rename = "ServiceRole")]
    pub service_role: String,
    /// <p>The detector status.</p>
    #[serde(rename = "Status")]
    pub status: String,
    /// <p>The tags of the detector resource.</p>
    #[serde(rename = "Tags")]
    #[serde(skip_serializing_if = "Option::is_none")]
    pub tags: Option<::std::collections::HashMap<String, String>>,
    /// <p>The last-updated timestamp for the detector.</p>
    #[serde(rename = "UpdatedAt")]
    #[serde(skip_serializing_if = "Option::is_none")]
    pub updated_at: Option<String>,
}

#[derive(Clone, Debug, Default, PartialEq, Serialize)]
#[cfg_attr(feature = "deserialize_structs", derive(Deserialize))]
pub struct GetFilterRequest {
    /// <p>The unique ID of the detector that the filter is associated with.</p>
    #[serde(rename = "DetectorId")]
    pub detector_id: String,
    /// <p>The name of the filter you want to get.</p>
    #[serde(rename = "FilterName")]
    pub filter_name: String,
}

#[derive(Clone, Debug, Default, Deserialize, PartialEq)]
#[cfg_attr(any(test, feature = "serialize_structs"), derive(Serialize))]
pub struct GetFilterResponse {
    /// <p>Specifies the action that is to be applied to the findings that match the filter.</p>
    #[serde(rename = "Action")]
    pub action: String,
    /// <p>The description of the filter.</p>
    #[serde(rename = "Description")]
    #[serde(skip_serializing_if = "Option::is_none")]
    pub description: Option<String>,
    /// <p>Represents the criteria to be used in the filter for querying findings.</p>
    #[serde(rename = "FindingCriteria")]
    pub finding_criteria: FindingCriteria,
    /// <p>The name of the filter.</p>
    #[serde(rename = "Name")]
    pub name: String,
    /// <p>Specifies the position of the filter in the list of current filters. Also specifies the order in which this filter is applied to the findings.</p>
    #[serde(rename = "Rank")]
    #[serde(skip_serializing_if = "Option::is_none")]
    pub rank: Option<i64>,
    /// <p>The tags of the filter resource.</p>
    #[serde(rename = "Tags")]
    #[serde(skip_serializing_if = "Option::is_none")]
    pub tags: Option<::std::collections::HashMap<String, String>>,
}

#[derive(Clone, Debug, Default, PartialEq, Serialize)]
#[cfg_attr(feature = "deserialize_structs", derive(Deserialize))]
pub struct GetFindingsRequest {
    /// <p>The ID of the detector that specifies the GuardDuty service whose findings you want to retrieve.</p>
    #[serde(rename = "DetectorId")]
    pub detector_id: String,
    /// <p>The IDs of the findings that you want to retrieve.</p>
    #[serde(rename = "FindingIds")]
    pub finding_ids: Vec<String>,
    /// <p>Represents the criteria used for sorting findings.</p>
    #[serde(rename = "SortCriteria")]
    #[serde(skip_serializing_if = "Option::is_none")]
    pub sort_criteria: Option<SortCriteria>,
}

#[derive(Clone, Debug, Default, Deserialize, PartialEq)]
#[cfg_attr(any(test, feature = "serialize_structs"), derive(Serialize))]
pub struct GetFindingsResponse {
    /// <p>A list of findings.</p>
    #[serde(rename = "Findings")]
    pub findings: Vec<Finding>,
}

#[derive(Clone, Debug, Default, PartialEq, Serialize)]
#[cfg_attr(feature = "deserialize_structs", derive(Deserialize))]
pub struct GetFindingsStatisticsRequest {
    /// <p>The ID of the detector that specifies the GuardDuty service whose findings' statistics you want to retrieve.</p>
    #[serde(rename = "DetectorId")]
    pub detector_id: String,
    /// <p>Represents the criteria that is used for querying findings.</p>
    #[serde(rename = "FindingCriteria")]
    #[serde(skip_serializing_if = "Option::is_none")]
    pub finding_criteria: Option<FindingCriteria>,
    /// <p>The types of finding statistics to retrieve.</p>
    #[serde(rename = "FindingStatisticTypes")]
    pub finding_statistic_types: Vec<String>,
}

#[derive(Clone, Debug, Default, Deserialize, PartialEq)]
#[cfg_attr(any(test, feature = "serialize_structs"), derive(Serialize))]
pub struct GetFindingsStatisticsResponse {
    /// <p>The finding statistics object.</p>
    #[serde(rename = "FindingStatistics")]
    pub finding_statistics: FindingStatistics,
}

#[derive(Clone, Debug, Default, PartialEq, Serialize)]
#[cfg_attr(feature = "deserialize_structs", derive(Deserialize))]
pub struct GetIPSetRequest {
    /// <p>The unique ID of the detector that the IPSet is associated with.</p>
    #[serde(rename = "DetectorId")]
    pub detector_id: String,
    /// <p>The unique ID of the IPSet to retrieve.</p>
    #[serde(rename = "IpSetId")]
    pub ip_set_id: String,
}

#[derive(Clone, Debug, Default, Deserialize, PartialEq)]
#[cfg_attr(any(test, feature = "serialize_structs"), derive(Serialize))]
pub struct GetIPSetResponse {
    /// <p>The format of the file that contains the IPSet.</p>
    #[serde(rename = "Format")]
    pub format: String,
    /// <p>The URI of the file that contains the IPSet. For example: https://s3.us-west-2.amazonaws.com/my-bucket/my-object-key.</p>
    #[serde(rename = "Location")]
    pub location: String,
    /// <p>The user-friendly name for the IPSet.</p>
    #[serde(rename = "Name")]
    pub name: String,
    /// <p>The status of IPSet file that was uploaded.</p>
    #[serde(rename = "Status")]
    pub status: String,
    /// <p>The tags of the IPSet resource.</p>
    #[serde(rename = "Tags")]
    #[serde(skip_serializing_if = "Option::is_none")]
    pub tags: Option<::std::collections::HashMap<String, String>>,
}

#[derive(Clone, Debug, Default, PartialEq, Serialize)]
#[cfg_attr(feature = "deserialize_structs", derive(Deserialize))]
pub struct GetInvitationsCountRequest {}

#[derive(Clone, Debug, Default, Deserialize, PartialEq)]
#[cfg_attr(any(test, feature = "serialize_structs"), derive(Serialize))]
pub struct GetInvitationsCountResponse {
    /// <p>The number of received invitations.</p>
    #[serde(rename = "InvitationsCount")]
    #[serde(skip_serializing_if = "Option::is_none")]
    pub invitations_count: Option<i64>,
}

#[derive(Clone, Debug, Default, PartialEq, Serialize)]
#[cfg_attr(feature = "deserialize_structs", derive(Deserialize))]
pub struct GetMasterAccountRequest {
    /// <p>The unique ID of the detector of the GuardDuty member account.</p>
    #[serde(rename = "DetectorId")]
    pub detector_id: String,
}

#[derive(Clone, Debug, Default, Deserialize, PartialEq)]
#[cfg_attr(any(test, feature = "serialize_structs"), derive(Serialize))]
pub struct GetMasterAccountResponse {
    /// <p>The master account details.</p>
    #[serde(rename = "Master")]
    pub master: Master,
}

#[derive(Clone, Debug, Default, PartialEq, Serialize)]
#[cfg_attr(feature = "deserialize_structs", derive(Deserialize))]
pub struct GetMembersRequest {
    /// <p>A list of account IDs of the GuardDuty member accounts that you want to describe.</p>
    #[serde(rename = "AccountIds")]
    pub account_ids: Vec<String>,
    /// <p>The unique ID of the detector of the GuardDuty account whose members you want to retrieve.</p>
    #[serde(rename = "DetectorId")]
    pub detector_id: String,
}

#[derive(Clone, Debug, Default, Deserialize, PartialEq)]
#[cfg_attr(any(test, feature = "serialize_structs"), derive(Serialize))]
pub struct GetMembersResponse {
    /// <p>A list of members.</p>
    #[serde(rename = "Members")]
    pub members: Vec<Member>,
    /// <p>A list of objects that contain the unprocessed account and a result string that explains why it was unprocessed.</p>
    #[serde(rename = "UnprocessedAccounts")]
    pub unprocessed_accounts: Vec<UnprocessedAccount>,
}

#[derive(Clone, Debug, Default, PartialEq, Serialize)]
#[cfg_attr(feature = "deserialize_structs", derive(Deserialize))]
pub struct GetThreatIntelSetRequest {
    /// <p>The unique ID of the detector that the threatIntelSet is associated with.</p>
    #[serde(rename = "DetectorId")]
    pub detector_id: String,
    /// <p>The unique ID of the threatIntelSet that you want to get.</p>
    #[serde(rename = "ThreatIntelSetId")]
    pub threat_intel_set_id: String,
}

#[derive(Clone, Debug, Default, Deserialize, PartialEq)]
#[cfg_attr(any(test, feature = "serialize_structs"), derive(Serialize))]
pub struct GetThreatIntelSetResponse {
    /// <p>The format of the threatIntelSet.</p>
    #[serde(rename = "Format")]
    pub format: String,
    /// <p>The URI of the file that contains the ThreatIntelSet. For example: https://s3.us-west-2.amazonaws.com/my-bucket/my-object-key.</p>
    #[serde(rename = "Location")]
    pub location: String,
    /// <p>A user-friendly ThreatIntelSet name displayed in all findings that are generated by activity that involves IP addresses included in this ThreatIntelSet.</p>
    #[serde(rename = "Name")]
    pub name: String,
    /// <p>The status of threatIntelSet file uploaded.</p>
    #[serde(rename = "Status")]
    pub status: String,
    /// <p>The tags of the threat list resource.</p>
    #[serde(rename = "Tags")]
    #[serde(skip_serializing_if = "Option::is_none")]
    pub tags: Option<::std::collections::HashMap<String, String>>,
}

/// <p>Contains information about the EC2 instance profile.</p>
#[derive(Clone, Debug, Default, Deserialize, PartialEq)]
#[cfg_attr(any(test, feature = "serialize_structs"), derive(Serialize))]
pub struct IamInstanceProfile {
    /// <p>The profile ARN of the EC2 instance.</p>
    #[serde(rename = "Arn")]
    #[serde(skip_serializing_if = "Option::is_none")]
    pub arn: Option<String>,
    /// <p>The profile ID of the EC2 instance.</p>
    #[serde(rename = "Id")]
    #[serde(skip_serializing_if = "Option::is_none")]
    pub id: Option<String>,
}

/// <p>Contains information about the details of an instance.</p>
#[derive(Clone, Debug, Default, Deserialize, PartialEq)]
#[cfg_attr(any(test, feature = "serialize_structs"), derive(Serialize))]
pub struct InstanceDetails {
    /// <p>The Availability Zone of the EC2 instance.</p>
    #[serde(rename = "AvailabilityZone")]
    #[serde(skip_serializing_if = "Option::is_none")]
    pub availability_zone: Option<String>,
    /// <p>The profile information of the EC2 instance.</p>
    #[serde(rename = "IamInstanceProfile")]
    #[serde(skip_serializing_if = "Option::is_none")]
    pub iam_instance_profile: Option<IamInstanceProfile>,
    /// <p>The image description of the EC2 instance.</p>
    #[serde(rename = "ImageDescription")]
    #[serde(skip_serializing_if = "Option::is_none")]
    pub image_description: Option<String>,
    /// <p>The image ID of the EC2 instance.</p>
    #[serde(rename = "ImageId")]
    #[serde(skip_serializing_if = "Option::is_none")]
    pub image_id: Option<String>,
    /// <p>The ID of the EC2 instance.</p>
    #[serde(rename = "InstanceId")]
    #[serde(skip_serializing_if = "Option::is_none")]
    pub instance_id: Option<String>,
    /// <p>The state of the EC2 instance.</p>
    #[serde(rename = "InstanceState")]
    #[serde(skip_serializing_if = "Option::is_none")]
    pub instance_state: Option<String>,
    /// <p>The type of the EC2 instance.</p>
    #[serde(rename = "InstanceType")]
    #[serde(skip_serializing_if = "Option::is_none")]
    pub instance_type: Option<String>,
    /// <p>The launch time of the EC2 instance.</p>
    #[serde(rename = "LaunchTime")]
    #[serde(skip_serializing_if = "Option::is_none")]
    pub launch_time: Option<String>,
    /// <p>The elastic network interface information of the EC2 instance.</p>
    #[serde(rename = "NetworkInterfaces")]
    #[serde(skip_serializing_if = "Option::is_none")]
    pub network_interfaces: Option<Vec<NetworkInterface>>,
    /// <p>The Amazon Resource Name (ARN) of the AWS Outpost. Only applicable to AWS Outposts instances.</p>
    #[serde(rename = "OutpostArn")]
    #[serde(skip_serializing_if = "Option::is_none")]
    pub outpost_arn: Option<String>,
    /// <p>The platform of the EC2 instance.</p>
    #[serde(rename = "Platform")]
    #[serde(skip_serializing_if = "Option::is_none")]
    pub platform: Option<String>,
    /// <p>The product code of the EC2 instance.</p>
    #[serde(rename = "ProductCodes")]
    #[serde(skip_serializing_if = "Option::is_none")]
    pub product_codes: Option<Vec<ProductCode>>,
    /// <p>The tags of the EC2 instance.</p>
    #[serde(rename = "Tags")]
    #[serde(skip_serializing_if = "Option::is_none")]
    pub tags: Option<Vec<Tag>>,
}

/// <p>Contains information about the invitation to become a member account.</p>
#[derive(Clone, Debug, Default, Deserialize, PartialEq)]
#[cfg_attr(any(test, feature = "serialize_structs"), derive(Serialize))]
pub struct Invitation {
    /// <p>The ID of the account that the invitation was sent from.</p>
    #[serde(rename = "AccountId")]
    #[serde(skip_serializing_if = "Option::is_none")]
    pub account_id: Option<String>,
    /// <p>The ID of the invitation. This value is used to validate the inviter account to the member account.</p>
    #[serde(rename = "InvitationId")]
    #[serde(skip_serializing_if = "Option::is_none")]
    pub invitation_id: Option<String>,
    /// <p>The timestamp when the invitation was sent.</p>
    #[serde(rename = "InvitedAt")]
    #[serde(skip_serializing_if = "Option::is_none")]
    pub invited_at: Option<String>,
    /// <p>The status of the relationship between the inviter and invitee accounts.</p>
    #[serde(rename = "RelationshipStatus")]
    #[serde(skip_serializing_if = "Option::is_none")]
    pub relationship_status: Option<String>,
}

#[derive(Clone, Debug, Default, PartialEq, Serialize)]
#[cfg_attr(feature = "deserialize_structs", derive(Deserialize))]
pub struct InviteMembersRequest {
    /// <p>A list of account IDs of the accounts that you want to invite to GuardDuty as members.</p>
    #[serde(rename = "AccountIds")]
    pub account_ids: Vec<String>,
    /// <p>The unique ID of the detector of the GuardDuty account that you want to invite members with.</p>
    #[serde(rename = "DetectorId")]
    pub detector_id: String,
    /// <p>A Boolean value that specifies whether you want to disable email notification to the accounts that you’re inviting to GuardDuty as members.</p>
    #[serde(rename = "DisableEmailNotification")]
    #[serde(skip_serializing_if = "Option::is_none")]
    pub disable_email_notification: Option<bool>,
    /// <p>The invitation message that you want to send to the accounts that you’re inviting to GuardDuty as members.</p>
    #[serde(rename = "Message")]
    #[serde(skip_serializing_if = "Option::is_none")]
    pub message: Option<String>,
}

#[derive(Clone, Debug, Default, Deserialize, PartialEq)]
#[cfg_attr(any(test, feature = "serialize_structs"), derive(Serialize))]
pub struct InviteMembersResponse {
    /// <p>A list of objects that contain the unprocessed account and a result string that explains why it was unprocessed.</p>
    #[serde(rename = "UnprocessedAccounts")]
    pub unprocessed_accounts: Vec<UnprocessedAccount>,
}

#[derive(Clone, Debug, Default, PartialEq, Serialize)]
#[cfg_attr(feature = "deserialize_structs", derive(Deserialize))]
pub struct ListDetectorsRequest {
    /// <p>You can use this parameter to indicate the maximum number of items that you want in the response. The default value is 50. The maximum value is 50.</p>
    #[serde(rename = "MaxResults")]
    #[serde(skip_serializing_if = "Option::is_none")]
    pub max_results: Option<i64>,
    /// <p>You can use this parameter when paginating results. Set the value of this parameter to null on your first call to the list action. For subsequent calls to the action, fill nextToken in the request with the value of NextToken from the previous response to continue listing data.</p>
    #[serde(rename = "NextToken")]
    #[serde(skip_serializing_if = "Option::is_none")]
    pub next_token: Option<String>,
}

#[derive(Clone, Debug, Default, Deserialize, PartialEq)]
#[cfg_attr(any(test, feature = "serialize_structs"), derive(Serialize))]
pub struct ListDetectorsResponse {
    /// <p>A list of detector IDs.</p>
    #[serde(rename = "DetectorIds")]
    pub detector_ids: Vec<String>,
    /// <p>The pagination parameter to be used on the next list operation to retrieve more items.</p>
    #[serde(rename = "NextToken")]
    #[serde(skip_serializing_if = "Option::is_none")]
    pub next_token: Option<String>,
}

#[derive(Clone, Debug, Default, PartialEq, Serialize)]
#[cfg_attr(feature = "deserialize_structs", derive(Deserialize))]
pub struct ListFiltersRequest {
    /// <p>The unique ID of the detector that the filter is associated with.</p>
    #[serde(rename = "DetectorId")]
    pub detector_id: String,
    /// <p>You can use this parameter to indicate the maximum number of items that you want in the response. The default value is 50. The maximum value is 50.</p>
    #[serde(rename = "MaxResults")]
    #[serde(skip_serializing_if = "Option::is_none")]
    pub max_results: Option<i64>,
    /// <p>You can use this parameter when paginating results. Set the value of this parameter to null on your first call to the list action. For subsequent calls to the action, fill nextToken in the request with the value of NextToken from the previous response to continue listing data.</p>
    #[serde(rename = "NextToken")]
    #[serde(skip_serializing_if = "Option::is_none")]
    pub next_token: Option<String>,
}

#[derive(Clone, Debug, Default, Deserialize, PartialEq)]
#[cfg_attr(any(test, feature = "serialize_structs"), derive(Serialize))]
pub struct ListFiltersResponse {
    /// <p>A list of filter names.</p>
    #[serde(rename = "FilterNames")]
    pub filter_names: Vec<String>,
    /// <p>The pagination parameter to be used on the next list operation to retrieve more items.</p>
    #[serde(rename = "NextToken")]
    #[serde(skip_serializing_if = "Option::is_none")]
    pub next_token: Option<String>,
}

#[derive(Clone, Debug, Default, PartialEq, Serialize)]
#[cfg_attr(feature = "deserialize_structs", derive(Deserialize))]
pub struct ListFindingsRequest {
    /// <p>The ID of the detector that specifies the GuardDuty service whose findings you want to list.</p>
    #[serde(rename = "DetectorId")]
    pub detector_id: String,
    /// <p><p>Represents the criteria used for querying findings. Valid values include:</p> <ul> <li> <p>JSON field name</p> </li> <li> <p>accountId</p> </li> <li> <p>region</p> </li> <li> <p>confidence</p> </li> <li> <p>id</p> </li> <li> <p>resource.accessKeyDetails.accessKeyId</p> </li> <li> <p>resource.accessKeyDetails.principalId</p> </li> <li> <p>resource.accessKeyDetails.userName</p> </li> <li> <p>resource.accessKeyDetails.userType</p> </li> <li> <p>resource.instanceDetails.iamInstanceProfile.id</p> </li> <li> <p>resource.instanceDetails.imageId</p> </li> <li> <p>resource.instanceDetails.instanceId</p> </li> <li> <p>resource.instanceDetails.networkInterfaces.ipv6Addresses</p> </li> <li> <p>resource.instanceDetails.networkInterfaces.privateIpAddresses.privateIpAddress</p> </li> <li> <p>resource.instanceDetails.networkInterfaces.publicDnsName</p> </li> <li> <p>resource.instanceDetails.networkInterfaces.publicIp</p> </li> <li> <p>resource.instanceDetails.networkInterfaces.securityGroups.groupId</p> </li> <li> <p>resource.instanceDetails.networkInterfaces.securityGroups.groupName</p> </li> <li> <p>resource.instanceDetails.networkInterfaces.subnetId</p> </li> <li> <p>resource.instanceDetails.networkInterfaces.vpcId</p> </li> <li> <p>resource.instanceDetails.tags.key</p> </li> <li> <p>resource.instanceDetails.tags.value</p> </li> <li> <p>resource.resourceType</p> </li> <li> <p>service.action.actionType</p> </li> <li> <p>service.action.awsApiCallAction.api</p> </li> <li> <p>service.action.awsApiCallAction.callerType</p> </li> <li> <p>service.action.awsApiCallAction.remoteIpDetails.city.cityName</p> </li> <li> <p>service.action.awsApiCallAction.remoteIpDetails.country.countryName</p> </li> <li> <p>service.action.awsApiCallAction.remoteIpDetails.ipAddressV4</p> </li> <li> <p>service.action.awsApiCallAction.remoteIpDetails.organization.asn</p> </li> <li> <p>service.action.awsApiCallAction.remoteIpDetails.organization.asnOrg</p> </li> <li> <p>service.action.awsApiCallAction.serviceName</p> </li> <li> <p>service.action.dnsRequestAction.domain</p> </li> <li> <p>service.action.networkConnectionAction.blocked</p> </li> <li> <p>service.action.networkConnectionAction.connectionDirection</p> </li> <li> <p>service.action.networkConnectionAction.localPortDetails.port</p> </li> <li> <p>service.action.networkConnectionAction.protocol</p> </li> <li> <p>service.action.networkConnectionAction.remoteIpDetails.city.cityName</p> </li> <li> <p>service.action.networkConnectionAction.remoteIpDetails.country.countryName</p> </li> <li> <p>service.action.networkConnectionAction.remoteIpDetails.ipAddressV4</p> </li> <li> <p>service.action.networkConnectionAction.remoteIpDetails.organization.asn</p> </li> <li> <p>service.action.networkConnectionAction.remoteIpDetails.organization.asnOrg</p> </li> <li> <p>service.action.networkConnectionAction.remotePortDetails.port</p> </li> <li> <p>service.additionalInfo.threatListName</p> </li> <li> <p>service.archived</p> <p>When this attribute is set to &#39;true&#39;, only archived findings are listed. When it&#39;s set to &#39;false&#39;, only unarchived findings are listed. When this attribute is not set, all existing findings are listed.</p> </li> <li> <p>service.resourceRole</p> </li> <li> <p>severity</p> </li> <li> <p>type</p> </li> <li> <p>updatedAt</p> <p>Type: Timestamp in Unix Epoch millisecond format: 1486685375000</p> </li> </ul></p>
    #[serde(rename = "FindingCriteria")]
    #[serde(skip_serializing_if = "Option::is_none")]
    pub finding_criteria: Option<FindingCriteria>,
    /// <p>You can use this parameter to indicate the maximum number of items you want in the response. The default value is 50. The maximum value is 50.</p>
    #[serde(rename = "MaxResults")]
    #[serde(skip_serializing_if = "Option::is_none")]
    pub max_results: Option<i64>,
    /// <p>You can use this parameter when paginating results. Set the value of this parameter to null on your first call to the list action. For subsequent calls to the action, fill nextToken in the request with the value of NextToken from the previous response to continue listing data.</p>
    #[serde(rename = "NextToken")]
    #[serde(skip_serializing_if = "Option::is_none")]
    pub next_token: Option<String>,
    /// <p>Represents the criteria used for sorting findings.</p>
    #[serde(rename = "SortCriteria")]
    #[serde(skip_serializing_if = "Option::is_none")]
    pub sort_criteria: Option<SortCriteria>,
}

#[derive(Clone, Debug, Default, Deserialize, PartialEq)]
#[cfg_attr(any(test, feature = "serialize_structs"), derive(Serialize))]
pub struct ListFindingsResponse {
    /// <p>The IDs of the findings that you're listing.</p>
    #[serde(rename = "FindingIds")]
    pub finding_ids: Vec<String>,
    /// <p>The pagination parameter to be used on the next list operation to retrieve more items.</p>
    #[serde(rename = "NextToken")]
    #[serde(skip_serializing_if = "Option::is_none")]
    pub next_token: Option<String>,
}

#[derive(Clone, Debug, Default, PartialEq, Serialize)]
#[cfg_attr(feature = "deserialize_structs", derive(Deserialize))]
pub struct ListIPSetsRequest {
    /// <p>The unique ID of the detector that the IPSet is associated with.</p>
    #[serde(rename = "DetectorId")]
    pub detector_id: String,
    /// <p>You can use this parameter to indicate the maximum number of items you want in the response. The default value is 50. The maximum value is 50.</p>
    #[serde(rename = "MaxResults")]
    #[serde(skip_serializing_if = "Option::is_none")]
    pub max_results: Option<i64>,
    /// <p>You can use this parameter when paginating results. Set the value of this parameter to null on your first call to the list action. For subsequent calls to the action, fill nextToken in the request with the value of NextToken from the previous response to continue listing data.</p>
    #[serde(rename = "NextToken")]
    #[serde(skip_serializing_if = "Option::is_none")]
    pub next_token: Option<String>,
}

#[derive(Clone, Debug, Default, Deserialize, PartialEq)]
#[cfg_attr(any(test, feature = "serialize_structs"), derive(Serialize))]
pub struct ListIPSetsResponse {
    /// <p>The IDs of the IPSet resources.</p>
    #[serde(rename = "IpSetIds")]
    pub ip_set_ids: Vec<String>,
    /// <p>The pagination parameter to be used on the next list operation to retrieve more items.</p>
    #[serde(rename = "NextToken")]
    #[serde(skip_serializing_if = "Option::is_none")]
    pub next_token: Option<String>,
}

#[derive(Clone, Debug, Default, PartialEq, Serialize)]
#[cfg_attr(feature = "deserialize_structs", derive(Deserialize))]
pub struct ListInvitationsRequest {
    /// <p>You can use this parameter to indicate the maximum number of items that you want in the response. The default value is 50. The maximum value is 50.</p>
    #[serde(rename = "MaxResults")]
    #[serde(skip_serializing_if = "Option::is_none")]
    pub max_results: Option<i64>,
    /// <p>You can use this parameter when paginating results. Set the value of this parameter to null on your first call to the list action. For subsequent calls to the action, fill nextToken in the request with the value of NextToken from the previous response to continue listing data.</p>
    #[serde(rename = "NextToken")]
    #[serde(skip_serializing_if = "Option::is_none")]
    pub next_token: Option<String>,
}

#[derive(Clone, Debug, Default, Deserialize, PartialEq)]
#[cfg_attr(any(test, feature = "serialize_structs"), derive(Serialize))]
pub struct ListInvitationsResponse {
    /// <p>A list of invitation descriptions.</p>
    #[serde(rename = "Invitations")]
    #[serde(skip_serializing_if = "Option::is_none")]
    pub invitations: Option<Vec<Invitation>>,
    /// <p>The pagination parameter to be used on the next list operation to retrieve more items.</p>
    #[serde(rename = "NextToken")]
    #[serde(skip_serializing_if = "Option::is_none")]
    pub next_token: Option<String>,
}

#[derive(Clone, Debug, Default, PartialEq, Serialize)]
#[cfg_attr(feature = "deserialize_structs", derive(Deserialize))]
pub struct ListMembersRequest {
    /// <p>The unique ID of the detector the member is associated with.</p>
    #[serde(rename = "DetectorId")]
    pub detector_id: String,
    /// <p>You can use this parameter to indicate the maximum number of items you want in the response. The default value is 50. The maximum value is 50.</p>
    #[serde(rename = "MaxResults")]
    #[serde(skip_serializing_if = "Option::is_none")]
    pub max_results: Option<i64>,
    /// <p>You can use this parameter when paginating results. Set the value of this parameter to null on your first call to the list action. For subsequent calls to the action, fill nextToken in the request with the value of NextToken from the previous response to continue listing data.</p>
    #[serde(rename = "NextToken")]
    #[serde(skip_serializing_if = "Option::is_none")]
    pub next_token: Option<String>,
    /// <p>Specifies whether to only return associated members or to return all members (including members who haven't been invited yet or have been disassociated).</p>
    #[serde(rename = "OnlyAssociated")]
    #[serde(skip_serializing_if = "Option::is_none")]
    pub only_associated: Option<String>,
}

#[derive(Clone, Debug, Default, Deserialize, PartialEq)]
#[cfg_attr(any(test, feature = "serialize_structs"), derive(Serialize))]
pub struct ListMembersResponse {
    /// <p>A list of members.</p>
    #[serde(rename = "Members")]
    #[serde(skip_serializing_if = "Option::is_none")]
    pub members: Option<Vec<Member>>,
    /// <p>The pagination parameter to be used on the next list operation to retrieve more items.</p>
    #[serde(rename = "NextToken")]
    #[serde(skip_serializing_if = "Option::is_none")]
    pub next_token: Option<String>,
}

#[derive(Clone, Debug, Default, PartialEq, Serialize)]
#[cfg_attr(feature = "deserialize_structs", derive(Deserialize))]
pub struct ListOrganizationAdminAccountsRequest {
    /// <p>The maximum number of results to return in the response.</p>
    #[serde(rename = "MaxResults")]
    #[serde(skip_serializing_if = "Option::is_none")]
    pub max_results: Option<i64>,
    /// <p>A token to use for paginating results that are returned in the response. Set the value of this parameter to null for the first request to a list action. For subsequent calls, use the <code>NextToken</code> value returned from the previous request to continue listing results after the first page.</p>
    #[serde(rename = "NextToken")]
    #[serde(skip_serializing_if = "Option::is_none")]
    pub next_token: Option<String>,
}

#[derive(Clone, Debug, Default, Deserialize, PartialEq)]
#[cfg_attr(any(test, feature = "serialize_structs"), derive(Serialize))]
pub struct ListOrganizationAdminAccountsResponse {
    /// <p>An AdminAccounts object that includes a list of accounts configured as GuardDuty delegated administrators.</p>
    #[serde(rename = "AdminAccounts")]
    #[serde(skip_serializing_if = "Option::is_none")]
    pub admin_accounts: Option<Vec<AdminAccount>>,
    /// <p>The pagination parameter to be used on the next list operation to retrieve more items.</p>
    #[serde(rename = "NextToken")]
    #[serde(skip_serializing_if = "Option::is_none")]
    pub next_token: Option<String>,
}

#[derive(Clone, Debug, Default, PartialEq, Serialize)]
#[cfg_attr(feature = "deserialize_structs", derive(Deserialize))]
pub struct ListPublishingDestinationsRequest {
    /// <p>The ID of the detector to retrieve publishing destinations for.</p>
    #[serde(rename = "DetectorId")]
    pub detector_id: String,
    /// <p>The maximum number of results to return in the response.</p>
    #[serde(rename = "MaxResults")]
    #[serde(skip_serializing_if = "Option::is_none")]
    pub max_results: Option<i64>,
    /// <p>A token to use for paginating results that are returned in the response. Set the value of this parameter to null for the first request to a list action. For subsequent calls, use the <code>NextToken</code> value returned from the previous request to continue listing results after the first page.</p>
    #[serde(rename = "NextToken")]
    #[serde(skip_serializing_if = "Option::is_none")]
    pub next_token: Option<String>,
}

#[derive(Clone, Debug, Default, Deserialize, PartialEq)]
#[cfg_attr(any(test, feature = "serialize_structs"), derive(Serialize))]
pub struct ListPublishingDestinationsResponse {
    /// <p>A <code>Destinations</code> object that includes information about each publishing destination returned.</p>
    #[serde(rename = "Destinations")]
    pub destinations: Vec<Destination>,
    /// <p>A token to use for paginating results that are returned in the response. Set the value of this parameter to null for the first request to a list action. For subsequent calls, use the <code>NextToken</code> value returned from the previous request to continue listing results after the first page.</p>
    #[serde(rename = "NextToken")]
    #[serde(skip_serializing_if = "Option::is_none")]
    pub next_token: Option<String>,
}

#[derive(Clone, Debug, Default, PartialEq, Serialize)]
#[cfg_attr(feature = "deserialize_structs", derive(Deserialize))]
pub struct ListTagsForResourceRequest {
    /// <p>The Amazon Resource Name (ARN) for the given GuardDuty resource. </p>
    #[serde(rename = "ResourceArn")]
    pub resource_arn: String,
}

#[derive(Clone, Debug, Default, Deserialize, PartialEq)]
#[cfg_attr(any(test, feature = "serialize_structs"), derive(Serialize))]
pub struct ListTagsForResourceResponse {
    /// <p>The tags associated with the resource.</p>
    #[serde(rename = "Tags")]
    #[serde(skip_serializing_if = "Option::is_none")]
    pub tags: Option<::std::collections::HashMap<String, String>>,
}

#[derive(Clone, Debug, Default, PartialEq, Serialize)]
#[cfg_attr(feature = "deserialize_structs", derive(Deserialize))]
pub struct ListThreatIntelSetsRequest {
    /// <p>The unique ID of the detector that the threatIntelSet is associated with.</p>
    #[serde(rename = "DetectorId")]
    pub detector_id: String,
    /// <p>You can use this parameter to indicate the maximum number of items that you want in the response. The default value is 50. The maximum value is 50.</p>
    #[serde(rename = "MaxResults")]
    #[serde(skip_serializing_if = "Option::is_none")]
    pub max_results: Option<i64>,
    /// <p>You can use this parameter to paginate results in the response. Set the value of this parameter to null on your first call to the list action. For subsequent calls to the action, fill nextToken in the request with the value of NextToken from the previous response to continue listing data.</p>
    #[serde(rename = "NextToken")]
    #[serde(skip_serializing_if = "Option::is_none")]
    pub next_token: Option<String>,
}

#[derive(Clone, Debug, Default, Deserialize, PartialEq)]
#[cfg_attr(any(test, feature = "serialize_structs"), derive(Serialize))]
pub struct ListThreatIntelSetsResponse {
    /// <p>The pagination parameter to be used on the next list operation to retrieve more items.</p>
    #[serde(rename = "NextToken")]
    #[serde(skip_serializing_if = "Option::is_none")]
    pub next_token: Option<String>,
    /// <p>The IDs of the ThreatIntelSet resources.</p>
    #[serde(rename = "ThreatIntelSetIds")]
    pub threat_intel_set_ids: Vec<String>,
}

/// <p>Contains information about the local IP address of the connection.</p>
#[derive(Clone, Debug, Default, Deserialize, PartialEq)]
#[cfg_attr(any(test, feature = "serialize_structs"), derive(Serialize))]
pub struct LocalIpDetails {
    /// <p>The IPv4 local address of the connection.</p>
    #[serde(rename = "IpAddressV4")]
    #[serde(skip_serializing_if = "Option::is_none")]
    pub ip_address_v4: Option<String>,
}

/// <p>Contains information about the port for the local connection.</p>
#[derive(Clone, Debug, Default, Deserialize, PartialEq)]
#[cfg_attr(any(test, feature = "serialize_structs"), derive(Serialize))]
pub struct LocalPortDetails {
    /// <p>The port number of the local connection.</p>
    #[serde(rename = "Port")]
    #[serde(skip_serializing_if = "Option::is_none")]
    pub port: Option<i64>,
    /// <p>The port name of the local connection.</p>
    #[serde(rename = "PortName")]
    #[serde(skip_serializing_if = "Option::is_none")]
    pub port_name: Option<String>,
}

/// <p>Contains information about the master account and invitation.</p>
#[derive(Clone, Debug, Default, Deserialize, PartialEq)]
#[cfg_attr(any(test, feature = "serialize_structs"), derive(Serialize))]
pub struct Master {
    /// <p>The ID of the account used as the master account.</p>
    #[serde(rename = "AccountId")]
    #[serde(skip_serializing_if = "Option::is_none")]
    pub account_id: Option<String>,
    /// <p>The value used to validate the master account to the member account.</p>
    #[serde(rename = "InvitationId")]
    #[serde(skip_serializing_if = "Option::is_none")]
    pub invitation_id: Option<String>,
    /// <p>The timestamp when the invitation was sent.</p>
    #[serde(rename = "InvitedAt")]
    #[serde(skip_serializing_if = "Option::is_none")]
    pub invited_at: Option<String>,
    /// <p>The status of the relationship between the master and member accounts.</p>
    #[serde(rename = "RelationshipStatus")]
    #[serde(skip_serializing_if = "Option::is_none")]
    pub relationship_status: Option<String>,
}

/// <p>Contains information about the member account. </p>
#[derive(Clone, Debug, Default, Deserialize, PartialEq)]
#[cfg_attr(any(test, feature = "serialize_structs"), derive(Serialize))]
pub struct Member {
    /// <p>The ID of the member account.</p>
    #[serde(rename = "AccountId")]
    pub account_id: String,
    /// <p>The detector ID of the member account.</p>
    #[serde(rename = "DetectorId")]
    #[serde(skip_serializing_if = "Option::is_none")]
    pub detector_id: Option<String>,
    /// <p>The email address of the member account.</p>
    #[serde(rename = "Email")]
    pub email: String,
    /// <p>The timestamp when the invitation was sent.</p>
    #[serde(rename = "InvitedAt")]
    #[serde(skip_serializing_if = "Option::is_none")]
    pub invited_at: Option<String>,
    /// <p>The master account ID.</p>
    #[serde(rename = "MasterId")]
    pub master_id: String,
    /// <p>The status of the relationship between the member and the master.</p>
    #[serde(rename = "RelationshipStatus")]
    pub relationship_status: String,
    /// <p>The last-updated timestamp of the member.</p>
    #[serde(rename = "UpdatedAt")]
    pub updated_at: String,
}

/// <p>Contains information about the NETWORK_CONNECTION action described in the finding.</p>
#[derive(Clone, Debug, Default, Deserialize, PartialEq)]
#[cfg_attr(any(test, feature = "serialize_structs"), derive(Serialize))]
pub struct NetworkConnectionAction {
    /// <p>Indicates whether EC2 blocked the network connection to your instance.</p>
    #[serde(rename = "Blocked")]
    #[serde(skip_serializing_if = "Option::is_none")]
    pub blocked: Option<bool>,
    /// <p>The network connection direction.</p>
    #[serde(rename = "ConnectionDirection")]
    #[serde(skip_serializing_if = "Option::is_none")]
    pub connection_direction: Option<String>,
    /// <p>The local IP information of the connection.</p>
    #[serde(rename = "LocalIpDetails")]
    #[serde(skip_serializing_if = "Option::is_none")]
    pub local_ip_details: Option<LocalIpDetails>,
    /// <p>The local port information of the connection.</p>
    #[serde(rename = "LocalPortDetails")]
    #[serde(skip_serializing_if = "Option::is_none")]
    pub local_port_details: Option<LocalPortDetails>,
    /// <p>The network connection protocol.</p>
    #[serde(rename = "Protocol")]
    #[serde(skip_serializing_if = "Option::is_none")]
    pub protocol: Option<String>,
    /// <p>The remote IP information of the connection.</p>
    #[serde(rename = "RemoteIpDetails")]
    #[serde(skip_serializing_if = "Option::is_none")]
    pub remote_ip_details: Option<RemoteIpDetails>,
    /// <p>The remote port information of the connection.</p>
    #[serde(rename = "RemotePortDetails")]
    #[serde(skip_serializing_if = "Option::is_none")]
    pub remote_port_details: Option<RemotePortDetails>,
}

/// <p>Contains information about the elastic network interface of the EC2 instance.</p>
#[derive(Clone, Debug, Default, Deserialize, PartialEq)]
#[cfg_attr(any(test, feature = "serialize_structs"), derive(Serialize))]
pub struct NetworkInterface {
    /// <p>A list of IPv6 addresses for the EC2 instance.</p>
    #[serde(rename = "Ipv6Addresses")]
    #[serde(skip_serializing_if = "Option::is_none")]
    pub ipv_6_addresses: Option<Vec<String>>,
    /// <p>The ID of the network interface.</p>
    #[serde(rename = "NetworkInterfaceId")]
    #[serde(skip_serializing_if = "Option::is_none")]
    pub network_interface_id: Option<String>,
    /// <p>The private DNS name of the EC2 instance.</p>
    #[serde(rename = "PrivateDnsName")]
    #[serde(skip_serializing_if = "Option::is_none")]
    pub private_dns_name: Option<String>,
    /// <p>The private IP address of the EC2 instance.</p>
    #[serde(rename = "PrivateIpAddress")]
    #[serde(skip_serializing_if = "Option::is_none")]
    pub private_ip_address: Option<String>,
    /// <p>Other private IP address information of the EC2 instance.</p>
    #[serde(rename = "PrivateIpAddresses")]
    #[serde(skip_serializing_if = "Option::is_none")]
    pub private_ip_addresses: Option<Vec<PrivateIpAddressDetails>>,
    /// <p>The public DNS name of the EC2 instance.</p>
    #[serde(rename = "PublicDnsName")]
    #[serde(skip_serializing_if = "Option::is_none")]
    pub public_dns_name: Option<String>,
    /// <p>The public IP address of the EC2 instance.</p>
    #[serde(rename = "PublicIp")]
    #[serde(skip_serializing_if = "Option::is_none")]
    pub public_ip: Option<String>,
    /// <p>The security groups associated with the EC2 instance.</p>
    #[serde(rename = "SecurityGroups")]
    #[serde(skip_serializing_if = "Option::is_none")]
    pub security_groups: Option<Vec<SecurityGroup>>,
    /// <p>The subnet ID of the EC2 instance.</p>
    #[serde(rename = "SubnetId")]
    #[serde(skip_serializing_if = "Option::is_none")]
    pub subnet_id: Option<String>,
    /// <p>The VPC ID of the EC2 instance.</p>
    #[serde(rename = "VpcId")]
    #[serde(skip_serializing_if = "Option::is_none")]
    pub vpc_id: Option<String>,
}

/// <p>Contains information about the ISP organization of the remote IP address.</p>
#[derive(Clone, Debug, Default, Deserialize, PartialEq)]
#[cfg_attr(any(test, feature = "serialize_structs"), derive(Serialize))]
pub struct Organization {
    /// <p>The Autonomous System Number (ASN) of the internet provider of the remote IP address.</p>
    #[serde(rename = "Asn")]
    #[serde(skip_serializing_if = "Option::is_none")]
    pub asn: Option<String>,
    /// <p>The organization that registered this ASN.</p>
    #[serde(rename = "AsnOrg")]
    #[serde(skip_serializing_if = "Option::is_none")]
    pub asn_org: Option<String>,
    /// <p>The ISP information for the internet provider.</p>
    #[serde(rename = "Isp")]
    #[serde(skip_serializing_if = "Option::is_none")]
    pub isp: Option<String>,
    /// <p>The name of the internet provider.</p>
    #[serde(rename = "Org")]
    #[serde(skip_serializing_if = "Option::is_none")]
    pub org: Option<String>,
}

/// <p>Contains information on the owner of the bucket.</p>
#[derive(Default, Debug, Clone, PartialEq, Deserialize)]
#[cfg_attr(any(test, feature = "serialize_structs"), derive(Serialize))]
pub struct Owner {
    /// <p>The canonical user ID of the bucket owner. For information about locating your canonical user ID see <a href="https://docs.aws.amazon.com/general/latest/gr/acct-identifiers.html#FindingCanonicalId">Finding Your Account Canonical User ID.</a> </p>
    #[serde(rename = "Id")]
    #[serde(skip_serializing_if = "Option::is_none")]
    pub id: Option<String>,
}

/// <p>Contains information about how permissions are configured for the S3 bucket.</p>
#[derive(Default, Debug, Clone, PartialEq, Deserialize)]
#[cfg_attr(any(test, feature = "serialize_structs"), derive(Serialize))]
pub struct PermissionConfiguration {
    /// <p>Contains information about the account level permissions on the S3 bucket.</p>
    #[serde(rename = "AccountLevelPermissions")]
    #[serde(skip_serializing_if = "Option::is_none")]
    pub account_level_permissions: Option<AccountLevelPermissions>,
    /// <p>Contains information about the bucket level permissions for the S3 bucket.</p>
    #[serde(rename = "BucketLevelPermissions")]
    #[serde(skip_serializing_if = "Option::is_none")]
    pub bucket_level_permissions: Option<BucketLevelPermissions>,
}

/// <p>Contains information about the PORT_PROBE action described in the finding.</p>
#[derive(Clone, Debug, Default, Deserialize, PartialEq)]
#[cfg_attr(any(test, feature = "serialize_structs"), derive(Serialize))]
pub struct PortProbeAction {
    /// <p>Indicates whether EC2 blocked the port probe to the instance, such as with an ACL.</p>
    #[serde(rename = "Blocked")]
    #[serde(skip_serializing_if = "Option::is_none")]
    pub blocked: Option<bool>,
    /// <p>A list of objects related to port probe details.</p>
    #[serde(rename = "PortProbeDetails")]
    #[serde(skip_serializing_if = "Option::is_none")]
    pub port_probe_details: Option<Vec<PortProbeDetail>>,
}

/// <p>Contains information about the port probe details.</p>
#[derive(Clone, Debug, Default, Deserialize, PartialEq)]
#[cfg_attr(any(test, feature = "serialize_structs"), derive(Serialize))]
pub struct PortProbeDetail {
    /// <p>The local IP information of the connection.</p>
    #[serde(rename = "LocalIpDetails")]
    #[serde(skip_serializing_if = "Option::is_none")]
    pub local_ip_details: Option<LocalIpDetails>,
    /// <p>The local port information of the connection.</p>
    #[serde(rename = "LocalPortDetails")]
    #[serde(skip_serializing_if = "Option::is_none")]
    pub local_port_details: Option<LocalPortDetails>,
    /// <p>The remote IP information of the connection.</p>
    #[serde(rename = "RemoteIpDetails")]
    #[serde(skip_serializing_if = "Option::is_none")]
    pub remote_ip_details: Option<RemoteIpDetails>,
}

/// <p>Contains other private IP address information of the EC2 instance.</p>
#[derive(Clone, Debug, Default, Deserialize, PartialEq)]
#[cfg_attr(any(test, feature = "serialize_structs"), derive(Serialize))]
pub struct PrivateIpAddressDetails {
    /// <p>The private DNS name of the EC2 instance.</p>
    #[serde(rename = "PrivateDnsName")]
    #[serde(skip_serializing_if = "Option::is_none")]
    pub private_dns_name: Option<String>,
    /// <p>The private IP address of the EC2 instance.</p>
    #[serde(rename = "PrivateIpAddress")]
    #[serde(skip_serializing_if = "Option::is_none")]
    pub private_ip_address: Option<String>,
}

/// <p>Contains information about the product code for the EC2 instance.</p>
#[derive(Clone, Debug, Default, Deserialize, PartialEq)]
#[cfg_attr(any(test, feature = "serialize_structs"), derive(Serialize))]
pub struct ProductCode {
    /// <p>The product code information.</p>
    #[serde(rename = "Code")]
    #[serde(skip_serializing_if = "Option::is_none")]
    pub code: Option<String>,
    /// <p>The product code type.</p>
    #[serde(rename = "ProductType")]
    #[serde(skip_serializing_if = "Option::is_none")]
    pub product_type: Option<String>,
}

/// <p>Describes the public access policies that apply to the S3 bucket.</p>
#[derive(Default, Debug, Clone, PartialEq, Deserialize)]
#[cfg_attr(any(test, feature = "serialize_structs"), derive(Serialize))]
pub struct PublicAccess {
    /// <p>Describes the effective permission on this bucket after factoring all attached policies.</p>
    #[serde(rename = "EffectivePermission")]
    #[serde(skip_serializing_if = "Option::is_none")]
    pub effective_permission: Option<String>,
    /// <p>Contains information about how permissions are configured for the S3 bucket.</p>
    #[serde(rename = "PermissionConfiguration")]
    #[serde(skip_serializing_if = "Option::is_none")]
    pub permission_configuration: Option<PermissionConfiguration>,
}

/// <p>Contains information about the remote IP address of the connection.</p>
#[derive(Clone, Debug, Default, Deserialize, PartialEq)]
#[cfg_attr(any(test, feature = "serialize_structs"), derive(Serialize))]
pub struct RemoteIpDetails {
    /// <p>The city information of the remote IP address.</p>
    #[serde(rename = "City")]
    #[serde(skip_serializing_if = "Option::is_none")]
    pub city: Option<City>,
    /// <p>The country code of the remote IP address.</p>
    #[serde(rename = "Country")]
    #[serde(skip_serializing_if = "Option::is_none")]
    pub country: Option<Country>,
    /// <p>The location information of the remote IP address.</p>
    #[serde(rename = "GeoLocation")]
    #[serde(skip_serializing_if = "Option::is_none")]
    pub geo_location: Option<GeoLocation>,
    /// <p>The IPv4 remote address of the connection.</p>
    #[serde(rename = "IpAddressV4")]
    #[serde(skip_serializing_if = "Option::is_none")]
    pub ip_address_v4: Option<String>,
    /// <p>The ISP organization information of the remote IP address.</p>
    #[serde(rename = "Organization")]
    #[serde(skip_serializing_if = "Option::is_none")]
    pub organization: Option<Organization>,
}

/// <p>Contains information about the remote port.</p>
#[derive(Clone, Debug, Default, Deserialize, PartialEq)]
#[cfg_attr(any(test, feature = "serialize_structs"), derive(Serialize))]
pub struct RemotePortDetails {
    /// <p>The port number of the remote connection.</p>
    #[serde(rename = "Port")]
    #[serde(skip_serializing_if = "Option::is_none")]
    pub port: Option<i64>,
    /// <p>The port name of the remote connection.</p>
    #[serde(rename = "PortName")]
    #[serde(skip_serializing_if = "Option::is_none")]
    pub port_name: Option<String>,
}

/// <p>Contains information about the AWS resource associated with the activity that prompted GuardDuty to generate a finding.</p>
#[derive(Clone, Debug, Default, Deserialize, PartialEq)]
#[cfg_attr(any(test, feature = "serialize_structs"), derive(Serialize))]
pub struct Resource {
    /// <p>The IAM access key details (IAM user information) of a user that engaged in the activity that prompted GuardDuty to generate a finding.</p>
    #[serde(rename = "AccessKeyDetails")]
    #[serde(skip_serializing_if = "Option::is_none")]
    pub access_key_details: Option<AccessKeyDetails>,
    /// <p>The information about the EC2 instance associated with the activity that prompted GuardDuty to generate a finding.</p>
    #[serde(rename = "InstanceDetails")]
    #[serde(skip_serializing_if = "Option::is_none")]
    pub instance_details: Option<InstanceDetails>,
    /// <p>The type of AWS resource.</p>
    #[serde(rename = "ResourceType")]
    #[serde(skip_serializing_if = "Option::is_none")]
    pub resource_type: Option<String>,
    /// <p>Contains information on the S3 bucket.</p>
    #[serde(rename = "S3BucketDetails")]
    #[serde(skip_serializing_if = "Option::is_none")]
    pub s3_bucket_details: Option<Vec<S3BucketDetail>>,
}

#[derive(Default, Debug, Clone, PartialEq, Deserialize)]
#[cfg_attr(any(test, feature = "serialize_structs"), derive(Serialize))]
pub struct S3BucketDetail {
    /// <p>The Amazon Resource Name (ARN) of the S3 bucket.</p>
    #[serde(rename = "Arn")]
    #[serde(skip_serializing_if = "Option::is_none")]
    pub arn: Option<String>,
    /// <p>The date and time the bucket was created at.</p>
    #[serde(rename = "CreatedAt")]
    #[serde(skip_serializing_if = "Option::is_none")]
    pub created_at: Option<f64>,
    /// <p>Describes the server side encryption method used in the S3 bucket.</p>
    #[serde(rename = "DefaultServerSideEncryption")]
    #[serde(skip_serializing_if = "Option::is_none")]
    pub default_server_side_encryption: Option<DefaultServerSideEncryption>,
    /// <p>The name of the S3 bucket.</p>
    #[serde(rename = "Name")]
    #[serde(skip_serializing_if = "Option::is_none")]
    pub name: Option<String>,
    /// <p>The owner of the S3 bucket.</p>
    #[serde(rename = "Owner")]
    #[serde(skip_serializing_if = "Option::is_none")]
    pub owner: Option<Owner>,
    /// <p>Describes the public access policies that apply to the S3 bucket.</p>
    #[serde(rename = "PublicAccess")]
    #[serde(skip_serializing_if = "Option::is_none")]
    pub public_access: Option<PublicAccess>,
    /// <p>All tags attached to the S3 bucket</p>
    #[serde(rename = "Tags")]
    #[serde(skip_serializing_if = "Option::is_none")]
    pub tags: Option<Vec<Tag>>,
    /// <p>Describes whether the bucket is a source or destination bucket.</p>
    #[serde(rename = "Type")]
    #[serde(skip_serializing_if = "Option::is_none")]
    pub type_: Option<String>,
}

/// <p>Contains information about the security groups associated with the EC2 instance.</p>
#[derive(Clone, Debug, Default, Deserialize, PartialEq)]
#[cfg_attr(any(test, feature = "serialize_structs"), derive(Serialize))]
pub struct SecurityGroup {
    /// <p>The security group ID of the EC2 instance.</p>
    #[serde(rename = "GroupId")]
    #[serde(skip_serializing_if = "Option::is_none")]
    pub group_id: Option<String>,
    /// <p>The security group name of the EC2 instance.</p>
    #[serde(rename = "GroupName")]
    #[serde(skip_serializing_if = "Option::is_none")]
    pub group_name: Option<String>,
}

/// <p>Contains additional information about the generated finding.</p>
#[derive(Clone, Debug, Default, Deserialize, PartialEq)]
#[cfg_attr(any(test, feature = "serialize_structs"), derive(Serialize))]
pub struct Service {
    /// <p>Information about the activity that is described in a finding.</p>
    #[serde(rename = "Action")]
    #[serde(skip_serializing_if = "Option::is_none")]
    pub action: Option<Action>,
    /// <p>Indicates whether this finding is archived.</p>
    #[serde(rename = "Archived")]
    #[serde(skip_serializing_if = "Option::is_none")]
    pub archived: Option<bool>,
    /// <p>The total count of the occurrences of this finding type.</p>
    #[serde(rename = "Count")]
    #[serde(skip_serializing_if = "Option::is_none")]
    pub count: Option<i64>,
    /// <p>The detector ID for the GuardDuty service.</p>
    #[serde(rename = "DetectorId")]
    #[serde(skip_serializing_if = "Option::is_none")]
    pub detector_id: Option<String>,
    /// <p>The first-seen timestamp of the activity that prompted GuardDuty to generate this finding.</p>
    #[serde(rename = "EventFirstSeen")]
    #[serde(skip_serializing_if = "Option::is_none")]
    pub event_first_seen: Option<String>,
    /// <p>The last-seen timestamp of the activity that prompted GuardDuty to generate this finding.</p>
    #[serde(rename = "EventLastSeen")]
    #[serde(skip_serializing_if = "Option::is_none")]
    pub event_last_seen: Option<String>,
    /// <p>An evidence object associated with the service.</p>
    #[serde(rename = "Evidence")]
    #[serde(skip_serializing_if = "Option::is_none")]
    pub evidence: Option<Evidence>,
    /// <p>The resource role information for this finding.</p>
    #[serde(rename = "ResourceRole")]
    #[serde(skip_serializing_if = "Option::is_none")]
    pub resource_role: Option<String>,
    /// <p>The name of the AWS service (GuardDuty) that generated a finding.</p>
    #[serde(rename = "ServiceName")]
    #[serde(skip_serializing_if = "Option::is_none")]
    pub service_name: Option<String>,
    /// <p>Feedback that was submitted about the finding.</p>
    #[serde(rename = "UserFeedback")]
    #[serde(skip_serializing_if = "Option::is_none")]
    pub user_feedback: Option<String>,
}

/// <p>Contains information about the criteria used for sorting findings.</p>
#[derive(Clone, Debug, Default, PartialEq, Serialize)]
#[cfg_attr(feature = "deserialize_structs", derive(Deserialize))]
pub struct SortCriteria {
    /// <p>Represents the finding attribute (for example, accountId) to sort findings by.</p>
    #[serde(rename = "AttributeName")]
    #[serde(skip_serializing_if = "Option::is_none")]
    pub attribute_name: Option<String>,
    /// <p>The order by which the sorted findings are to be displayed.</p>
    #[serde(rename = "OrderBy")]
    #[serde(skip_serializing_if = "Option::is_none")]
    pub order_by: Option<String>,
}

#[derive(Clone, Debug, Default, PartialEq, Serialize)]
#[cfg_attr(feature = "deserialize_structs", derive(Deserialize))]
pub struct StartMonitoringMembersRequest {
    /// <p>A list of account IDs of the GuardDuty member accounts to start monitoring.</p>
    #[serde(rename = "AccountIds")]
    pub account_ids: Vec<String>,
    /// <p>The unique ID of the detector of the GuardDuty master account associated with the member accounts to monitor.</p>
    #[serde(rename = "DetectorId")]
    pub detector_id: String,
}

#[derive(Clone, Debug, Default, Deserialize, PartialEq)]
#[cfg_attr(any(test, feature = "serialize_structs"), derive(Serialize))]
pub struct StartMonitoringMembersResponse {
    /// <p>A list of objects that contain the unprocessed account and a result string that explains why it was unprocessed.</p>
    #[serde(rename = "UnprocessedAccounts")]
    pub unprocessed_accounts: Vec<UnprocessedAccount>,
}

#[derive(Clone, Debug, Default, PartialEq, Serialize)]
#[cfg_attr(feature = "deserialize_structs", derive(Deserialize))]
pub struct StopMonitoringMembersRequest {
    /// <p>A list of account IDs for the member accounts to stop monitoring.</p>
    #[serde(rename = "AccountIds")]
    pub account_ids: Vec<String>,
    /// <p>The unique ID of the detector associated with the GuardDuty master account that is monitoring member accounts.</p>
    #[serde(rename = "DetectorId")]
    pub detector_id: String,
}

#[derive(Clone, Debug, Default, Deserialize, PartialEq)]
#[cfg_attr(any(test, feature = "serialize_structs"), derive(Serialize))]
pub struct StopMonitoringMembersResponse {
    /// <p>A list of objects that contain an accountId for each account that could not be processed, and a result string that indicates why the account was not processed. </p>
    #[serde(rename = "UnprocessedAccounts")]
    pub unprocessed_accounts: Vec<UnprocessedAccount>,
}

/// <p>Contains information about a tag associated with the EC2 instance.</p>
#[derive(Clone, Debug, Default, Deserialize, PartialEq)]
#[cfg_attr(any(test, feature = "serialize_structs"), derive(Serialize))]
pub struct Tag {
    /// <p>The EC2 instance tag key.</p>
    #[serde(rename = "Key")]
    #[serde(skip_serializing_if = "Option::is_none")]
    pub key: Option<String>,
    /// <p>The EC2 instance tag value.</p>
    #[serde(rename = "Value")]
    #[serde(skip_serializing_if = "Option::is_none")]
    pub value: Option<String>,
}

#[derive(Clone, Debug, Default, PartialEq, Serialize)]
#[cfg_attr(feature = "deserialize_structs", derive(Deserialize))]
pub struct TagResourceRequest {
    /// <p>The Amazon Resource Name (ARN) for the GuardDuty resource to apply a tag to.</p>
    #[serde(rename = "ResourceArn")]
    pub resource_arn: String,
    /// <p>The tags to be added to a resource.</p>
    #[serde(rename = "Tags")]
    pub tags: ::std::collections::HashMap<String, String>,
}

#[derive(Clone, Debug, Default, Deserialize, PartialEq)]
#[cfg_attr(any(test, feature = "serialize_structs"), derive(Serialize))]
pub struct TagResourceResponse {}

/// <p>An instance of a threat intelligence detail that constitutes evidence for the finding.</p>
#[derive(Clone, Debug, Default, Deserialize, PartialEq)]
#[cfg_attr(any(test, feature = "serialize_structs"), derive(Serialize))]
pub struct ThreatIntelligenceDetail {
    /// <p>The name of the threat intelligence list that triggered the finding.</p>
    #[serde(rename = "ThreatListName")]
    #[serde(skip_serializing_if = "Option::is_none")]
    pub threat_list_name: Option<String>,
    /// <p>A list of names of the threats in the threat intelligence list that triggered the finding.</p>
    #[serde(rename = "ThreatNames")]
    #[serde(skip_serializing_if = "Option::is_none")]
    pub threat_names: Option<Vec<String>>,
}

#[derive(Clone, Debug, Default, PartialEq, Serialize)]
#[cfg_attr(feature = "deserialize_structs", derive(Deserialize))]
pub struct UnarchiveFindingsRequest {
    /// <p>The ID of the detector associated with the findings to unarchive.</p>
    #[serde(rename = "DetectorId")]
    pub detector_id: String,
    /// <p>The IDs of the findings to unarchive.</p>
    #[serde(rename = "FindingIds")]
    pub finding_ids: Vec<String>,
}

#[derive(Clone, Debug, Default, Deserialize, PartialEq)]
#[cfg_attr(any(test, feature = "serialize_structs"), derive(Serialize))]
pub struct UnarchiveFindingsResponse {}

/// <p>Contains information about the accounts that weren't processed.</p>
#[derive(Clone, Debug, Default, Deserialize, PartialEq)]
#[cfg_attr(any(test, feature = "serialize_structs"), derive(Serialize))]
pub struct UnprocessedAccount {
    /// <p>The AWS account ID.</p>
    #[serde(rename = "AccountId")]
    pub account_id: String,
    /// <p>A reason why the account hasn't been processed.</p>
    #[serde(rename = "Result")]
    pub result: String,
}

#[derive(Clone, Debug, Default, PartialEq, Serialize)]
#[cfg_attr(feature = "deserialize_structs", derive(Deserialize))]
pub struct UntagResourceRequest {
    /// <p>The Amazon Resource Name (ARN) for the resource to remove tags from.</p>
    #[serde(rename = "ResourceArn")]
    pub resource_arn: String,
    /// <p>The tag keys to remove from the resource.</p>
    #[serde(rename = "TagKeys")]
    pub tag_keys: Vec<String>,
}

#[derive(Clone, Debug, Default, Deserialize, PartialEq)]
#[cfg_attr(any(test, feature = "serialize_structs"), derive(Serialize))]
pub struct UntagResourceResponse {}

#[derive(Clone, Debug, Default, PartialEq, Serialize)]
#[cfg_attr(feature = "deserialize_structs", derive(Deserialize))]
pub struct UpdateDetectorRequest {
    /// <p>The unique ID of the detector to update.</p>
    #[serde(rename = "DetectorId")]
    pub detector_id: String,
    /// <p>Specifies whether the detector is enabled or not enabled.</p>
    #[serde(rename = "Enable")]
    #[serde(skip_serializing_if = "Option::is_none")]
    pub enable: Option<bool>,
    /// <p>An enum value that specifies how frequently findings are exported, such as to CloudWatch Events.</p>
    #[serde(rename = "FindingPublishingFrequency")]
    #[serde(skip_serializing_if = "Option::is_none")]
    pub finding_publishing_frequency: Option<String>,
}

#[derive(Clone, Debug, Default, Deserialize, PartialEq)]
#[cfg_attr(any(test, feature = "serialize_structs"), derive(Serialize))]
pub struct UpdateDetectorResponse {}

#[derive(Clone, Debug, Default, PartialEq, Serialize)]
#[cfg_attr(feature = "deserialize_structs", derive(Deserialize))]
pub struct UpdateFilterRequest {
    /// <p>Specifies the action that is to be applied to the findings that match the filter.</p>
    #[serde(rename = "Action")]
    #[serde(skip_serializing_if = "Option::is_none")]
    pub action: Option<String>,
    /// <p>The description of the filter.</p>
    #[serde(rename = "Description")]
    #[serde(skip_serializing_if = "Option::is_none")]
    pub description: Option<String>,
    /// <p>The unique ID of the detector that specifies the GuardDuty service where you want to update a filter.</p>
    #[serde(rename = "DetectorId")]
    pub detector_id: String,
    /// <p>The name of the filter.</p>
    #[serde(rename = "FilterName")]
    pub filter_name: String,
    /// <p>Represents the criteria to be used in the filter for querying findings.</p>
    #[serde(rename = "FindingCriteria")]
    #[serde(skip_serializing_if = "Option::is_none")]
    pub finding_criteria: Option<FindingCriteria>,
    /// <p>Specifies the position of the filter in the list of current filters. Also specifies the order in which this filter is applied to the findings.</p>
    #[serde(rename = "Rank")]
    #[serde(skip_serializing_if = "Option::is_none")]
    pub rank: Option<i64>,
}

#[derive(Clone, Debug, Default, Deserialize, PartialEq)]
#[cfg_attr(any(test, feature = "serialize_structs"), derive(Serialize))]
pub struct UpdateFilterResponse {
    /// <p>The name of the filter.</p>
    #[serde(rename = "Name")]
    pub name: String,
}

#[derive(Clone, Debug, Default, PartialEq, Serialize)]
#[cfg_attr(feature = "deserialize_structs", derive(Deserialize))]
pub struct UpdateFindingsFeedbackRequest {
    /// <p>Additional feedback about the GuardDuty findings.</p>
    #[serde(rename = "Comments")]
    #[serde(skip_serializing_if = "Option::is_none")]
    pub comments: Option<String>,
    /// <p>The ID of the detector associated with the findings to update feedback for.</p>
    #[serde(rename = "DetectorId")]
    pub detector_id: String,
    /// <p>The feedback for the finding.</p>
    #[serde(rename = "Feedback")]
    pub feedback: String,
    /// <p>The IDs of the findings that you want to mark as useful or not useful.</p>
    #[serde(rename = "FindingIds")]
    pub finding_ids: Vec<String>,
}

#[derive(Clone, Debug, Default, Deserialize, PartialEq)]
#[cfg_attr(any(test, feature = "serialize_structs"), derive(Serialize))]
pub struct UpdateFindingsFeedbackResponse {}

#[derive(Clone, Debug, Default, PartialEq, Serialize)]
#[cfg_attr(feature = "deserialize_structs", derive(Deserialize))]
pub struct UpdateIPSetRequest {
    /// <p>The updated Boolean value that specifies whether the IPSet is active or not.</p>
    #[serde(rename = "Activate")]
    #[serde(skip_serializing_if = "Option::is_none")]
    pub activate: Option<bool>,
    /// <p>The detectorID that specifies the GuardDuty service whose IPSet you want to update.</p>
    #[serde(rename = "DetectorId")]
    pub detector_id: String,
    /// <p>The unique ID that specifies the IPSet that you want to update.</p>
    #[serde(rename = "IpSetId")]
    pub ip_set_id: String,
    /// <p>The updated URI of the file that contains the IPSet. For example: https://s3.us-west-2.amazonaws.com/my-bucket/my-object-key.</p>
    #[serde(rename = "Location")]
    #[serde(skip_serializing_if = "Option::is_none")]
    pub location: Option<String>,
    /// <p>The unique ID that specifies the IPSet that you want to update.</p>
    #[serde(rename = "Name")]
    #[serde(skip_serializing_if = "Option::is_none")]
    pub name: Option<String>,
}

#[derive(Clone, Debug, Default, Deserialize, PartialEq)]
#[cfg_attr(any(test, feature = "serialize_structs"), derive(Serialize))]
pub struct UpdateIPSetResponse {}

#[derive(Clone, Debug, Default, PartialEq, Serialize)]
#[cfg_attr(feature = "deserialize_structs", derive(Deserialize))]
pub struct UpdateOrganizationConfigurationRequest {
    /// <p>Indicates whether to automatically enable member accounts in the organization.</p>
    #[serde(rename = "AutoEnable")]
    pub auto_enable: bool,
    /// <p>The ID of the detector to update the delegated administrator for.</p>
    #[serde(rename = "DetectorId")]
    pub detector_id: String,
}

#[derive(Clone, Debug, Default, Deserialize, PartialEq)]
#[cfg_attr(any(test, feature = "serialize_structs"), derive(Serialize))]
pub struct UpdateOrganizationConfigurationResponse {}

#[derive(Clone, Debug, Default, PartialEq, Serialize)]
#[cfg_attr(feature = "deserialize_structs", derive(Deserialize))]
pub struct UpdatePublishingDestinationRequest {
    /// <p>The ID of the publishing destination to update.</p>
    #[serde(rename = "DestinationId")]
    pub destination_id: String,
    /// <p>A <code>DestinationProperties</code> object that includes the <code>DestinationArn</code> and <code>KmsKeyArn</code> of the publishing destination.</p>
    #[serde(rename = "DestinationProperties")]
    #[serde(skip_serializing_if = "Option::is_none")]
    pub destination_properties: Option<DestinationProperties>,
    /// <p>The ID of the detector associated with the publishing destinations to update.</p>
    #[serde(rename = "DetectorId")]
    pub detector_id: String,
}

#[derive(Clone, Debug, Default, Deserialize, PartialEq)]
#[cfg_attr(any(test, feature = "serialize_structs"), derive(Serialize))]
pub struct UpdatePublishingDestinationResponse {}

#[derive(Clone, Debug, Default, PartialEq, Serialize)]
#[cfg_attr(feature = "deserialize_structs", derive(Deserialize))]
pub struct UpdateThreatIntelSetRequest {
    /// <p>The updated Boolean value that specifies whether the ThreateIntelSet is active or not.</p>
    #[serde(rename = "Activate")]
    #[serde(skip_serializing_if = "Option::is_none")]
    pub activate: Option<bool>,
    /// <p>The detectorID that specifies the GuardDuty service whose ThreatIntelSet you want to update.</p>
    #[serde(rename = "DetectorId")]
    pub detector_id: String,
    /// <p>The updated URI of the file that contains the ThreateIntelSet. For example: https://s3.us-west-2.amazonaws.com/my-bucket/my-object-key.</p>
    #[serde(rename = "Location")]
    #[serde(skip_serializing_if = "Option::is_none")]
    pub location: Option<String>,
    /// <p>The unique ID that specifies the ThreatIntelSet that you want to update.</p>
    #[serde(rename = "Name")]
    #[serde(skip_serializing_if = "Option::is_none")]
    pub name: Option<String>,
    /// <p>The unique ID that specifies the ThreatIntelSet that you want to update.</p>
    #[serde(rename = "ThreatIntelSetId")]
    pub threat_intel_set_id: String,
}

#[derive(Clone, Debug, Default, Deserialize, PartialEq)]
#[cfg_attr(any(test, feature = "serialize_structs"), derive(Serialize))]
pub struct UpdateThreatIntelSetResponse {}

/// Errors returned by AcceptInvitation
#[derive(Debug, PartialEq)]
pub enum AcceptInvitationError {
    /// <p>A bad request exception object.</p>
    BadRequest(String),
    /// <p>An internal server error exception object.</p>
    InternalServerError(String),
}

impl AcceptInvitationError {
    pub fn from_response(res: BufferedHttpResponse) -> RusotoError<AcceptInvitationError> {
        if let Some(err) = proto::json::Error::parse_rest(&res) {
            match err.typ.as_str() {
                "BadRequestException" => {
                    return RusotoError::Service(AcceptInvitationError::BadRequest(err.msg))
                }
                "InternalServerErrorException" => {
                    return RusotoError::Service(AcceptInvitationError::InternalServerError(
                        err.msg,
                    ))
                }
                "ValidationException" => return RusotoError::Validation(err.msg),
                _ => {}
            }
        }
        RusotoError::Unknown(res)
    }
}
impl fmt::Display for AcceptInvitationError {
    #[allow(unused_variables)]
    fn fmt(&self, f: &mut fmt::Formatter) -> fmt::Result {
        match *self {
            AcceptInvitationError::BadRequest(ref cause) => write!(f, "{}", cause),
            AcceptInvitationError::InternalServerError(ref cause) => write!(f, "{}", cause),
        }
    }
}
impl Error for AcceptInvitationError {}
/// Errors returned by ArchiveFindings
#[derive(Debug, PartialEq)]
pub enum ArchiveFindingsError {
    /// <p>A bad request exception object.</p>
    BadRequest(String),
    /// <p>An internal server error exception object.</p>
    InternalServerError(String),
}

impl ArchiveFindingsError {
    pub fn from_response(res: BufferedHttpResponse) -> RusotoError<ArchiveFindingsError> {
        if let Some(err) = proto::json::Error::parse_rest(&res) {
            match err.typ.as_str() {
                "BadRequestException" => {
                    return RusotoError::Service(ArchiveFindingsError::BadRequest(err.msg))
                }
                "InternalServerErrorException" => {
                    return RusotoError::Service(ArchiveFindingsError::InternalServerError(err.msg))
                }
                "ValidationException" => return RusotoError::Validation(err.msg),
                _ => {}
            }
        }
        RusotoError::Unknown(res)
    }
}
impl fmt::Display for ArchiveFindingsError {
    #[allow(unused_variables)]
    fn fmt(&self, f: &mut fmt::Formatter) -> fmt::Result {
        match *self {
            ArchiveFindingsError::BadRequest(ref cause) => write!(f, "{}", cause),
            ArchiveFindingsError::InternalServerError(ref cause) => write!(f, "{}", cause),
        }
    }
}
impl Error for ArchiveFindingsError {}
/// Errors returned by CreateDetector
#[derive(Debug, PartialEq)]
pub enum CreateDetectorError {
    /// <p>A bad request exception object.</p>
    BadRequest(String),
    /// <p>An internal server error exception object.</p>
    InternalServerError(String),
}

impl CreateDetectorError {
    pub fn from_response(res: BufferedHttpResponse) -> RusotoError<CreateDetectorError> {
        if let Some(err) = proto::json::Error::parse_rest(&res) {
            match err.typ.as_str() {
                "BadRequestException" => {
                    return RusotoError::Service(CreateDetectorError::BadRequest(err.msg))
                }
                "InternalServerErrorException" => {
                    return RusotoError::Service(CreateDetectorError::InternalServerError(err.msg))
                }
                "ValidationException" => return RusotoError::Validation(err.msg),
                _ => {}
            }
        }
        RusotoError::Unknown(res)
    }
}
impl fmt::Display for CreateDetectorError {
    #[allow(unused_variables)]
    fn fmt(&self, f: &mut fmt::Formatter) -> fmt::Result {
        match *self {
            CreateDetectorError::BadRequest(ref cause) => write!(f, "{}", cause),
            CreateDetectorError::InternalServerError(ref cause) => write!(f, "{}", cause),
        }
    }
}
impl Error for CreateDetectorError {}
/// Errors returned by CreateFilter
#[derive(Debug, PartialEq)]
pub enum CreateFilterError {
    /// <p>A bad request exception object.</p>
    BadRequest(String),
    /// <p>An internal server error exception object.</p>
    InternalServerError(String),
}

impl CreateFilterError {
    pub fn from_response(res: BufferedHttpResponse) -> RusotoError<CreateFilterError> {
        if let Some(err) = proto::json::Error::parse_rest(&res) {
            match err.typ.as_str() {
                "BadRequestException" => {
                    return RusotoError::Service(CreateFilterError::BadRequest(err.msg))
                }
                "InternalServerErrorException" => {
                    return RusotoError::Service(CreateFilterError::InternalServerError(err.msg))
                }
                "ValidationException" => return RusotoError::Validation(err.msg),
                _ => {}
            }
        }
        RusotoError::Unknown(res)
    }
}
impl fmt::Display for CreateFilterError {
    #[allow(unused_variables)]
    fn fmt(&self, f: &mut fmt::Formatter) -> fmt::Result {
        match *self {
            CreateFilterError::BadRequest(ref cause) => write!(f, "{}", cause),
            CreateFilterError::InternalServerError(ref cause) => write!(f, "{}", cause),
        }
    }
}
impl Error for CreateFilterError {}
/// Errors returned by CreateIPSet
#[derive(Debug, PartialEq)]
pub enum CreateIPSetError {
    /// <p>A bad request exception object.</p>
    BadRequest(String),
    /// <p>An internal server error exception object.</p>
    InternalServerError(String),
}

impl CreateIPSetError {
    pub fn from_response(res: BufferedHttpResponse) -> RusotoError<CreateIPSetError> {
        if let Some(err) = proto::json::Error::parse_rest(&res) {
            match err.typ.as_str() {
                "BadRequestException" => {
                    return RusotoError::Service(CreateIPSetError::BadRequest(err.msg))
                }
                "InternalServerErrorException" => {
                    return RusotoError::Service(CreateIPSetError::InternalServerError(err.msg))
                }
                "ValidationException" => return RusotoError::Validation(err.msg),
                _ => {}
            }
        }
        RusotoError::Unknown(res)
    }
}
impl fmt::Display for CreateIPSetError {
    #[allow(unused_variables)]
    fn fmt(&self, f: &mut fmt::Formatter) -> fmt::Result {
        match *self {
            CreateIPSetError::BadRequest(ref cause) => write!(f, "{}", cause),
            CreateIPSetError::InternalServerError(ref cause) => write!(f, "{}", cause),
        }
    }
}
impl Error for CreateIPSetError {}
/// Errors returned by CreateMembers
#[derive(Debug, PartialEq)]
pub enum CreateMembersError {
    /// <p>A bad request exception object.</p>
    BadRequest(String),
    /// <p>An internal server error exception object.</p>
    InternalServerError(String),
}

impl CreateMembersError {
    pub fn from_response(res: BufferedHttpResponse) -> RusotoError<CreateMembersError> {
        if let Some(err) = proto::json::Error::parse_rest(&res) {
            match err.typ.as_str() {
                "BadRequestException" => {
                    return RusotoError::Service(CreateMembersError::BadRequest(err.msg))
                }
                "InternalServerErrorException" => {
                    return RusotoError::Service(CreateMembersError::InternalServerError(err.msg))
                }
                "ValidationException" => return RusotoError::Validation(err.msg),
                _ => {}
            }
        }
        RusotoError::Unknown(res)
    }
}
impl fmt::Display for CreateMembersError {
    #[allow(unused_variables)]
    fn fmt(&self, f: &mut fmt::Formatter) -> fmt::Result {
        match *self {
            CreateMembersError::BadRequest(ref cause) => write!(f, "{}", cause),
            CreateMembersError::InternalServerError(ref cause) => write!(f, "{}", cause),
        }
    }
}
impl Error for CreateMembersError {}
/// Errors returned by CreatePublishingDestination
#[derive(Debug, PartialEq)]
pub enum CreatePublishingDestinationError {
    /// <p>A bad request exception object.</p>
    BadRequest(String),
    /// <p>An internal server error exception object.</p>
    InternalServerError(String),
}

impl CreatePublishingDestinationError {
    pub fn from_response(
        res: BufferedHttpResponse,
    ) -> RusotoError<CreatePublishingDestinationError> {
        if let Some(err) = proto::json::Error::parse_rest(&res) {
            match err.typ.as_str() {
                "BadRequestException" => {
                    return RusotoError::Service(CreatePublishingDestinationError::BadRequest(
                        err.msg,
                    ))
                }
                "InternalServerErrorException" => {
                    return RusotoError::Service(
                        CreatePublishingDestinationError::InternalServerError(err.msg),
                    )
                }
                "ValidationException" => return RusotoError::Validation(err.msg),
                _ => {}
            }
        }
        RusotoError::Unknown(res)
    }
}
impl fmt::Display for CreatePublishingDestinationError {
    #[allow(unused_variables)]
    fn fmt(&self, f: &mut fmt::Formatter) -> fmt::Result {
        match *self {
            CreatePublishingDestinationError::BadRequest(ref cause) => write!(f, "{}", cause),
            CreatePublishingDestinationError::InternalServerError(ref cause) => {
                write!(f, "{}", cause)
            }
        }
    }
}
impl Error for CreatePublishingDestinationError {}
/// Errors returned by CreateSampleFindings
#[derive(Debug, PartialEq)]
pub enum CreateSampleFindingsError {
    /// <p>A bad request exception object.</p>
    BadRequest(String),
    /// <p>An internal server error exception object.</p>
    InternalServerError(String),
}

impl CreateSampleFindingsError {
    pub fn from_response(res: BufferedHttpResponse) -> RusotoError<CreateSampleFindingsError> {
        if let Some(err) = proto::json::Error::parse_rest(&res) {
            match err.typ.as_str() {
                "BadRequestException" => {
                    return RusotoError::Service(CreateSampleFindingsError::BadRequest(err.msg))
                }
                "InternalServerErrorException" => {
                    return RusotoError::Service(CreateSampleFindingsError::InternalServerError(
                        err.msg,
                    ))
                }
                "ValidationException" => return RusotoError::Validation(err.msg),
                _ => {}
            }
        }
        RusotoError::Unknown(res)
    }
}
impl fmt::Display for CreateSampleFindingsError {
    #[allow(unused_variables)]
    fn fmt(&self, f: &mut fmt::Formatter) -> fmt::Result {
        match *self {
            CreateSampleFindingsError::BadRequest(ref cause) => write!(f, "{}", cause),
            CreateSampleFindingsError::InternalServerError(ref cause) => write!(f, "{}", cause),
        }
    }
}
impl Error for CreateSampleFindingsError {}
/// Errors returned by CreateThreatIntelSet
#[derive(Debug, PartialEq)]
pub enum CreateThreatIntelSetError {
    /// <p>A bad request exception object.</p>
    BadRequest(String),
    /// <p>An internal server error exception object.</p>
    InternalServerError(String),
}

impl CreateThreatIntelSetError {
    pub fn from_response(res: BufferedHttpResponse) -> RusotoError<CreateThreatIntelSetError> {
        if let Some(err) = proto::json::Error::parse_rest(&res) {
            match err.typ.as_str() {
                "BadRequestException" => {
                    return RusotoError::Service(CreateThreatIntelSetError::BadRequest(err.msg))
                }
                "InternalServerErrorException" => {
                    return RusotoError::Service(CreateThreatIntelSetError::InternalServerError(
                        err.msg,
                    ))
                }
                "ValidationException" => return RusotoError::Validation(err.msg),
                _ => {}
            }
        }
        RusotoError::Unknown(res)
    }
}
impl fmt::Display for CreateThreatIntelSetError {
    #[allow(unused_variables)]
    fn fmt(&self, f: &mut fmt::Formatter) -> fmt::Result {
        match *self {
            CreateThreatIntelSetError::BadRequest(ref cause) => write!(f, "{}", cause),
            CreateThreatIntelSetError::InternalServerError(ref cause) => write!(f, "{}", cause),
        }
    }
}
impl Error for CreateThreatIntelSetError {}
/// Errors returned by DeclineInvitations
#[derive(Debug, PartialEq)]
pub enum DeclineInvitationsError {
    /// <p>A bad request exception object.</p>
    BadRequest(String),
    /// <p>An internal server error exception object.</p>
    InternalServerError(String),
}

impl DeclineInvitationsError {
    pub fn from_response(res: BufferedHttpResponse) -> RusotoError<DeclineInvitationsError> {
        if let Some(err) = proto::json::Error::parse_rest(&res) {
            match err.typ.as_str() {
                "BadRequestException" => {
                    return RusotoError::Service(DeclineInvitationsError::BadRequest(err.msg))
                }
                "InternalServerErrorException" => {
                    return RusotoError::Service(DeclineInvitationsError::InternalServerError(
                        err.msg,
                    ))
                }
                "ValidationException" => return RusotoError::Validation(err.msg),
                _ => {}
            }
        }
        RusotoError::Unknown(res)
    }
}
impl fmt::Display for DeclineInvitationsError {
    #[allow(unused_variables)]
    fn fmt(&self, f: &mut fmt::Formatter) -> fmt::Result {
        match *self {
            DeclineInvitationsError::BadRequest(ref cause) => write!(f, "{}", cause),
            DeclineInvitationsError::InternalServerError(ref cause) => write!(f, "{}", cause),
        }
    }
}
impl Error for DeclineInvitationsError {}
/// Errors returned by DeleteDetector
#[derive(Debug, PartialEq)]
pub enum DeleteDetectorError {
    /// <p>A bad request exception object.</p>
    BadRequest(String),
    /// <p>An internal server error exception object.</p>
    InternalServerError(String),
}

impl DeleteDetectorError {
    pub fn from_response(res: BufferedHttpResponse) -> RusotoError<DeleteDetectorError> {
        if let Some(err) = proto::json::Error::parse_rest(&res) {
            match err.typ.as_str() {
                "BadRequestException" => {
                    return RusotoError::Service(DeleteDetectorError::BadRequest(err.msg))
                }
                "InternalServerErrorException" => {
                    return RusotoError::Service(DeleteDetectorError::InternalServerError(err.msg))
                }
                "ValidationException" => return RusotoError::Validation(err.msg),
                _ => {}
            }
        }
        RusotoError::Unknown(res)
    }
}
impl fmt::Display for DeleteDetectorError {
    #[allow(unused_variables)]
    fn fmt(&self, f: &mut fmt::Formatter) -> fmt::Result {
        match *self {
            DeleteDetectorError::BadRequest(ref cause) => write!(f, "{}", cause),
            DeleteDetectorError::InternalServerError(ref cause) => write!(f, "{}", cause),
        }
    }
}
impl Error for DeleteDetectorError {}
/// Errors returned by DeleteFilter
#[derive(Debug, PartialEq)]
pub enum DeleteFilterError {
    /// <p>A bad request exception object.</p>
    BadRequest(String),
    /// <p>An internal server error exception object.</p>
    InternalServerError(String),
}

impl DeleteFilterError {
    pub fn from_response(res: BufferedHttpResponse) -> RusotoError<DeleteFilterError> {
        if let Some(err) = proto::json::Error::parse_rest(&res) {
            match err.typ.as_str() {
                "BadRequestException" => {
                    return RusotoError::Service(DeleteFilterError::BadRequest(err.msg))
                }
                "InternalServerErrorException" => {
                    return RusotoError::Service(DeleteFilterError::InternalServerError(err.msg))
                }
                "ValidationException" => return RusotoError::Validation(err.msg),
                _ => {}
            }
        }
        RusotoError::Unknown(res)
    }
}
impl fmt::Display for DeleteFilterError {
    #[allow(unused_variables)]
    fn fmt(&self, f: &mut fmt::Formatter) -> fmt::Result {
        match *self {
            DeleteFilterError::BadRequest(ref cause) => write!(f, "{}", cause),
            DeleteFilterError::InternalServerError(ref cause) => write!(f, "{}", cause),
        }
    }
}
impl Error for DeleteFilterError {}
/// Errors returned by DeleteIPSet
#[derive(Debug, PartialEq)]
pub enum DeleteIPSetError {
    /// <p>A bad request exception object.</p>
    BadRequest(String),
    /// <p>An internal server error exception object.</p>
    InternalServerError(String),
}

impl DeleteIPSetError {
    pub fn from_response(res: BufferedHttpResponse) -> RusotoError<DeleteIPSetError> {
        if let Some(err) = proto::json::Error::parse_rest(&res) {
            match err.typ.as_str() {
                "BadRequestException" => {
                    return RusotoError::Service(DeleteIPSetError::BadRequest(err.msg))
                }
                "InternalServerErrorException" => {
                    return RusotoError::Service(DeleteIPSetError::InternalServerError(err.msg))
                }
                "ValidationException" => return RusotoError::Validation(err.msg),
                _ => {}
            }
        }
        RusotoError::Unknown(res)
    }
}
impl fmt::Display for DeleteIPSetError {
    #[allow(unused_variables)]
    fn fmt(&self, f: &mut fmt::Formatter) -> fmt::Result {
        match *self {
            DeleteIPSetError::BadRequest(ref cause) => write!(f, "{}", cause),
            DeleteIPSetError::InternalServerError(ref cause) => write!(f, "{}", cause),
        }
    }
}
impl Error for DeleteIPSetError {}
/// Errors returned by DeleteInvitations
#[derive(Debug, PartialEq)]
pub enum DeleteInvitationsError {
    /// <p>A bad request exception object.</p>
    BadRequest(String),
    /// <p>An internal server error exception object.</p>
    InternalServerError(String),
}

impl DeleteInvitationsError {
    pub fn from_response(res: BufferedHttpResponse) -> RusotoError<DeleteInvitationsError> {
        if let Some(err) = proto::json::Error::parse_rest(&res) {
            match err.typ.as_str() {
                "BadRequestException" => {
                    return RusotoError::Service(DeleteInvitationsError::BadRequest(err.msg))
                }
                "InternalServerErrorException" => {
                    return RusotoError::Service(DeleteInvitationsError::InternalServerError(
                        err.msg,
                    ))
                }
                "ValidationException" => return RusotoError::Validation(err.msg),
                _ => {}
            }
        }
        RusotoError::Unknown(res)
    }
}
impl fmt::Display for DeleteInvitationsError {
    #[allow(unused_variables)]
    fn fmt(&self, f: &mut fmt::Formatter) -> fmt::Result {
        match *self {
            DeleteInvitationsError::BadRequest(ref cause) => write!(f, "{}", cause),
            DeleteInvitationsError::InternalServerError(ref cause) => write!(f, "{}", cause),
        }
    }
}
impl Error for DeleteInvitationsError {}
/// Errors returned by DeleteMembers
#[derive(Debug, PartialEq)]
pub enum DeleteMembersError {
    /// <p>A bad request exception object.</p>
    BadRequest(String),
    /// <p>An internal server error exception object.</p>
    InternalServerError(String),
}

impl DeleteMembersError {
    pub fn from_response(res: BufferedHttpResponse) -> RusotoError<DeleteMembersError> {
        if let Some(err) = proto::json::Error::parse_rest(&res) {
            match err.typ.as_str() {
                "BadRequestException" => {
                    return RusotoError::Service(DeleteMembersError::BadRequest(err.msg))
                }
                "InternalServerErrorException" => {
                    return RusotoError::Service(DeleteMembersError::InternalServerError(err.msg))
                }
                "ValidationException" => return RusotoError::Validation(err.msg),
                _ => {}
            }
        }
        RusotoError::Unknown(res)
    }
}
impl fmt::Display for DeleteMembersError {
    #[allow(unused_variables)]
    fn fmt(&self, f: &mut fmt::Formatter) -> fmt::Result {
        match *self {
            DeleteMembersError::BadRequest(ref cause) => write!(f, "{}", cause),
            DeleteMembersError::InternalServerError(ref cause) => write!(f, "{}", cause),
        }
    }
}
impl Error for DeleteMembersError {}
/// Errors returned by DeletePublishingDestination
#[derive(Debug, PartialEq)]
pub enum DeletePublishingDestinationError {
    /// <p>A bad request exception object.</p>
    BadRequest(String),
    /// <p>An internal server error exception object.</p>
    InternalServerError(String),
}

impl DeletePublishingDestinationError {
    pub fn from_response(
        res: BufferedHttpResponse,
    ) -> RusotoError<DeletePublishingDestinationError> {
        if let Some(err) = proto::json::Error::parse_rest(&res) {
            match err.typ.as_str() {
                "BadRequestException" => {
                    return RusotoError::Service(DeletePublishingDestinationError::BadRequest(
                        err.msg,
                    ))
                }
                "InternalServerErrorException" => {
                    return RusotoError::Service(
                        DeletePublishingDestinationError::InternalServerError(err.msg),
                    )
                }
                "ValidationException" => return RusotoError::Validation(err.msg),
                _ => {}
            }
        }
        RusotoError::Unknown(res)
    }
}
impl fmt::Display for DeletePublishingDestinationError {
    #[allow(unused_variables)]
    fn fmt(&self, f: &mut fmt::Formatter) -> fmt::Result {
        match *self {
            DeletePublishingDestinationError::BadRequest(ref cause) => write!(f, "{}", cause),
            DeletePublishingDestinationError::InternalServerError(ref cause) => {
                write!(f, "{}", cause)
            }
        }
    }
}
impl Error for DeletePublishingDestinationError {}
/// Errors returned by DeleteThreatIntelSet
#[derive(Debug, PartialEq)]
pub enum DeleteThreatIntelSetError {
    /// <p>A bad request exception object.</p>
    BadRequest(String),
    /// <p>An internal server error exception object.</p>
    InternalServerError(String),
}

impl DeleteThreatIntelSetError {
    pub fn from_response(res: BufferedHttpResponse) -> RusotoError<DeleteThreatIntelSetError> {
        if let Some(err) = proto::json::Error::parse_rest(&res) {
            match err.typ.as_str() {
                "BadRequestException" => {
                    return RusotoError::Service(DeleteThreatIntelSetError::BadRequest(err.msg))
                }
                "InternalServerErrorException" => {
                    return RusotoError::Service(DeleteThreatIntelSetError::InternalServerError(
                        err.msg,
                    ))
                }
                "ValidationException" => return RusotoError::Validation(err.msg),
                _ => {}
            }
        }
        RusotoError::Unknown(res)
    }
}
impl fmt::Display for DeleteThreatIntelSetError {
    #[allow(unused_variables)]
    fn fmt(&self, f: &mut fmt::Formatter) -> fmt::Result {
        match *self {
            DeleteThreatIntelSetError::BadRequest(ref cause) => write!(f, "{}", cause),
            DeleteThreatIntelSetError::InternalServerError(ref cause) => write!(f, "{}", cause),
        }
    }
}
impl Error for DeleteThreatIntelSetError {}
/// Errors returned by DescribeOrganizationConfiguration
#[derive(Debug, PartialEq)]
pub enum DescribeOrganizationConfigurationError {
    /// <p>A bad request exception object.</p>
    BadRequest(String),
    /// <p>An internal server error exception object.</p>
    InternalServerError(String),
}

impl DescribeOrganizationConfigurationError {
    pub fn from_response(
        res: BufferedHttpResponse,
    ) -> RusotoError<DescribeOrganizationConfigurationError> {
        if let Some(err) = proto::json::Error::parse_rest(&res) {
            match err.typ.as_str() {
                "BadRequestException" => {
                    return RusotoError::Service(
                        DescribeOrganizationConfigurationError::BadRequest(err.msg),
                    )
                }
                "InternalServerErrorException" => {
                    return RusotoError::Service(
                        DescribeOrganizationConfigurationError::InternalServerError(err.msg),
                    )
                }
                "ValidationException" => return RusotoError::Validation(err.msg),
                _ => {}
            }
        }
        RusotoError::Unknown(res)
    }
}
impl fmt::Display for DescribeOrganizationConfigurationError {
    #[allow(unused_variables)]
    fn fmt(&self, f: &mut fmt::Formatter) -> fmt::Result {
        match *self {
            DescribeOrganizationConfigurationError::BadRequest(ref cause) => write!(f, "{}", cause),
            DescribeOrganizationConfigurationError::InternalServerError(ref cause) => {
                write!(f, "{}", cause)
            }
        }
    }
}
impl Error for DescribeOrganizationConfigurationError {}
/// Errors returned by DescribePublishingDestination
#[derive(Debug, PartialEq)]
pub enum DescribePublishingDestinationError {
    /// <p>A bad request exception object.</p>
    BadRequest(String),
    /// <p>An internal server error exception object.</p>
    InternalServerError(String),
}

impl DescribePublishingDestinationError {
    pub fn from_response(
        res: BufferedHttpResponse,
    ) -> RusotoError<DescribePublishingDestinationError> {
        if let Some(err) = proto::json::Error::parse_rest(&res) {
            match err.typ.as_str() {
                "BadRequestException" => {
                    return RusotoError::Service(DescribePublishingDestinationError::BadRequest(
                        err.msg,
                    ))
                }
                "InternalServerErrorException" => {
                    return RusotoError::Service(
                        DescribePublishingDestinationError::InternalServerError(err.msg),
                    )
                }
                "ValidationException" => return RusotoError::Validation(err.msg),
                _ => {}
            }
        }
        RusotoError::Unknown(res)
    }
}
impl fmt::Display for DescribePublishingDestinationError {
    #[allow(unused_variables)]
    fn fmt(&self, f: &mut fmt::Formatter) -> fmt::Result {
        match *self {
            DescribePublishingDestinationError::BadRequest(ref cause) => write!(f, "{}", cause),
            DescribePublishingDestinationError::InternalServerError(ref cause) => {
                write!(f, "{}", cause)
            }
        }
    }
}
impl Error for DescribePublishingDestinationError {}
/// Errors returned by DisableOrganizationAdminAccount
#[derive(Debug, PartialEq)]
pub enum DisableOrganizationAdminAccountError {
    /// <p>A bad request exception object.</p>
    BadRequest(String),
    /// <p>An internal server error exception object.</p>
    InternalServerError(String),
}

impl DisableOrganizationAdminAccountError {
    pub fn from_response(
        res: BufferedHttpResponse,
    ) -> RusotoError<DisableOrganizationAdminAccountError> {
        if let Some(err) = proto::json::Error::parse_rest(&res) {
            match err.typ.as_str() {
                "BadRequestException" => {
                    return RusotoError::Service(DisableOrganizationAdminAccountError::BadRequest(
                        err.msg,
                    ))
                }
                "InternalServerErrorException" => {
                    return RusotoError::Service(
                        DisableOrganizationAdminAccountError::InternalServerError(err.msg),
                    )
                }
                "ValidationException" => return RusotoError::Validation(err.msg),
                _ => {}
            }
        }
        RusotoError::Unknown(res)
    }
}
impl fmt::Display for DisableOrganizationAdminAccountError {
    #[allow(unused_variables)]
    fn fmt(&self, f: &mut fmt::Formatter) -> fmt::Result {
        match *self {
            DisableOrganizationAdminAccountError::BadRequest(ref cause) => write!(f, "{}", cause),
            DisableOrganizationAdminAccountError::InternalServerError(ref cause) => {
                write!(f, "{}", cause)
            }
        }
    }
}
impl Error for DisableOrganizationAdminAccountError {}
/// Errors returned by DisassociateFromMasterAccount
#[derive(Debug, PartialEq)]
pub enum DisassociateFromMasterAccountError {
    /// <p>A bad request exception object.</p>
    BadRequest(String),
    /// <p>An internal server error exception object.</p>
    InternalServerError(String),
}

impl DisassociateFromMasterAccountError {
    pub fn from_response(
        res: BufferedHttpResponse,
    ) -> RusotoError<DisassociateFromMasterAccountError> {
        if let Some(err) = proto::json::Error::parse_rest(&res) {
            match err.typ.as_str() {
                "BadRequestException" => {
                    return RusotoError::Service(DisassociateFromMasterAccountError::BadRequest(
                        err.msg,
                    ))
                }
                "InternalServerErrorException" => {
                    return RusotoError::Service(
                        DisassociateFromMasterAccountError::InternalServerError(err.msg),
                    )
                }
                "ValidationException" => return RusotoError::Validation(err.msg),
                _ => {}
            }
        }
        RusotoError::Unknown(res)
    }
}
impl fmt::Display for DisassociateFromMasterAccountError {
    #[allow(unused_variables)]
    fn fmt(&self, f: &mut fmt::Formatter) -> fmt::Result {
        match *self {
            DisassociateFromMasterAccountError::BadRequest(ref cause) => write!(f, "{}", cause),
            DisassociateFromMasterAccountError::InternalServerError(ref cause) => {
                write!(f, "{}", cause)
            }
        }
    }
}
impl Error for DisassociateFromMasterAccountError {}
/// Errors returned by DisassociateMembers
#[derive(Debug, PartialEq)]
pub enum DisassociateMembersError {
    /// <p>A bad request exception object.</p>
    BadRequest(String),
    /// <p>An internal server error exception object.</p>
    InternalServerError(String),
}

impl DisassociateMembersError {
    pub fn from_response(res: BufferedHttpResponse) -> RusotoError<DisassociateMembersError> {
        if let Some(err) = proto::json::Error::parse_rest(&res) {
            match err.typ.as_str() {
                "BadRequestException" => {
                    return RusotoError::Service(DisassociateMembersError::BadRequest(err.msg))
                }
                "InternalServerErrorException" => {
                    return RusotoError::Service(DisassociateMembersError::InternalServerError(
                        err.msg,
                    ))
                }
                "ValidationException" => return RusotoError::Validation(err.msg),
                _ => {}
            }
        }
        RusotoError::Unknown(res)
    }
}
impl fmt::Display for DisassociateMembersError {
    #[allow(unused_variables)]
    fn fmt(&self, f: &mut fmt::Formatter) -> fmt::Result {
        match *self {
            DisassociateMembersError::BadRequest(ref cause) => write!(f, "{}", cause),
            DisassociateMembersError::InternalServerError(ref cause) => write!(f, "{}", cause),
        }
    }
}
impl Error for DisassociateMembersError {}
/// Errors returned by EnableOrganizationAdminAccount
#[derive(Debug, PartialEq)]
pub enum EnableOrganizationAdminAccountError {
    /// <p>A bad request exception object.</p>
    BadRequest(String),
    /// <p>An internal server error exception object.</p>
    InternalServerError(String),
}

impl EnableOrganizationAdminAccountError {
    pub fn from_response(
        res: BufferedHttpResponse,
    ) -> RusotoError<EnableOrganizationAdminAccountError> {
        if let Some(err) = proto::json::Error::parse_rest(&res) {
            match err.typ.as_str() {
                "BadRequestException" => {
                    return RusotoError::Service(EnableOrganizationAdminAccountError::BadRequest(
                        err.msg,
                    ))
                }
                "InternalServerErrorException" => {
                    return RusotoError::Service(
                        EnableOrganizationAdminAccountError::InternalServerError(err.msg),
                    )
                }
                "ValidationException" => return RusotoError::Validation(err.msg),
                _ => {}
            }
        }
        RusotoError::Unknown(res)
    }
}
impl fmt::Display for EnableOrganizationAdminAccountError {
    #[allow(unused_variables)]
    fn fmt(&self, f: &mut fmt::Formatter) -> fmt::Result {
        match *self {
            EnableOrganizationAdminAccountError::BadRequest(ref cause) => write!(f, "{}", cause),
            EnableOrganizationAdminAccountError::InternalServerError(ref cause) => {
                write!(f, "{}", cause)
            }
        }
    }
}
impl Error for EnableOrganizationAdminAccountError {}
/// Errors returned by GetDetector
#[derive(Debug, PartialEq)]
pub enum GetDetectorError {
    /// <p>A bad request exception object.</p>
    BadRequest(String),
    /// <p>An internal server error exception object.</p>
    InternalServerError(String),
}

impl GetDetectorError {
    pub fn from_response(res: BufferedHttpResponse) -> RusotoError<GetDetectorError> {
        if let Some(err) = proto::json::Error::parse_rest(&res) {
            match err.typ.as_str() {
                "BadRequestException" => {
                    return RusotoError::Service(GetDetectorError::BadRequest(err.msg))
                }
                "InternalServerErrorException" => {
                    return RusotoError::Service(GetDetectorError::InternalServerError(err.msg))
                }
                "ValidationException" => return RusotoError::Validation(err.msg),
                _ => {}
            }
        }
        RusotoError::Unknown(res)
    }
}
impl fmt::Display for GetDetectorError {
    #[allow(unused_variables)]
    fn fmt(&self, f: &mut fmt::Formatter) -> fmt::Result {
        match *self {
            GetDetectorError::BadRequest(ref cause) => write!(f, "{}", cause),
            GetDetectorError::InternalServerError(ref cause) => write!(f, "{}", cause),
        }
    }
}
impl Error for GetDetectorError {}
/// Errors returned by GetFilter
#[derive(Debug, PartialEq)]
pub enum GetFilterError {
    /// <p>A bad request exception object.</p>
    BadRequest(String),
    /// <p>An internal server error exception object.</p>
    InternalServerError(String),
}

impl GetFilterError {
    pub fn from_response(res: BufferedHttpResponse) -> RusotoError<GetFilterError> {
        if let Some(err) = proto::json::Error::parse_rest(&res) {
            match err.typ.as_str() {
                "BadRequestException" => {
                    return RusotoError::Service(GetFilterError::BadRequest(err.msg))
                }
                "InternalServerErrorException" => {
                    return RusotoError::Service(GetFilterError::InternalServerError(err.msg))
                }
                "ValidationException" => return RusotoError::Validation(err.msg),
                _ => {}
            }
        }
        RusotoError::Unknown(res)
    }
}
impl fmt::Display for GetFilterError {
    #[allow(unused_variables)]
    fn fmt(&self, f: &mut fmt::Formatter) -> fmt::Result {
        match *self {
            GetFilterError::BadRequest(ref cause) => write!(f, "{}", cause),
            GetFilterError::InternalServerError(ref cause) => write!(f, "{}", cause),
        }
    }
}
impl Error for GetFilterError {}
/// Errors returned by GetFindings
#[derive(Debug, PartialEq)]
pub enum GetFindingsError {
    /// <p>A bad request exception object.</p>
    BadRequest(String),
    /// <p>An internal server error exception object.</p>
    InternalServerError(String),
}

impl GetFindingsError {
    pub fn from_response(res: BufferedHttpResponse) -> RusotoError<GetFindingsError> {
        if let Some(err) = proto::json::Error::parse_rest(&res) {
            match err.typ.as_str() {
                "BadRequestException" => {
                    return RusotoError::Service(GetFindingsError::BadRequest(err.msg))
                }
                "InternalServerErrorException" => {
                    return RusotoError::Service(GetFindingsError::InternalServerError(err.msg))
                }
                "ValidationException" => return RusotoError::Validation(err.msg),
                _ => {}
            }
        }
        RusotoError::Unknown(res)
    }
}
impl fmt::Display for GetFindingsError {
    #[allow(unused_variables)]
    fn fmt(&self, f: &mut fmt::Formatter) -> fmt::Result {
        match *self {
            GetFindingsError::BadRequest(ref cause) => write!(f, "{}", cause),
            GetFindingsError::InternalServerError(ref cause) => write!(f, "{}", cause),
        }
    }
}
impl Error for GetFindingsError {}
/// Errors returned by GetFindingsStatistics
#[derive(Debug, PartialEq)]
pub enum GetFindingsStatisticsError {
    /// <p>A bad request exception object.</p>
    BadRequest(String),
    /// <p>An internal server error exception object.</p>
    InternalServerError(String),
}

impl GetFindingsStatisticsError {
    pub fn from_response(res: BufferedHttpResponse) -> RusotoError<GetFindingsStatisticsError> {
        if let Some(err) = proto::json::Error::parse_rest(&res) {
            match err.typ.as_str() {
                "BadRequestException" => {
                    return RusotoError::Service(GetFindingsStatisticsError::BadRequest(err.msg))
                }
                "InternalServerErrorException" => {
                    return RusotoError::Service(GetFindingsStatisticsError::InternalServerError(
                        err.msg,
                    ))
                }
                "ValidationException" => return RusotoError::Validation(err.msg),
                _ => {}
            }
        }
        RusotoError::Unknown(res)
    }
}
impl fmt::Display for GetFindingsStatisticsError {
    #[allow(unused_variables)]
    fn fmt(&self, f: &mut fmt::Formatter) -> fmt::Result {
        match *self {
            GetFindingsStatisticsError::BadRequest(ref cause) => write!(f, "{}", cause),
            GetFindingsStatisticsError::InternalServerError(ref cause) => write!(f, "{}", cause),
        }
    }
}
impl Error for GetFindingsStatisticsError {}
/// Errors returned by GetIPSet
#[derive(Debug, PartialEq)]
pub enum GetIPSetError {
    /// <p>A bad request exception object.</p>
    BadRequest(String),
    /// <p>An internal server error exception object.</p>
    InternalServerError(String),
}

impl GetIPSetError {
    pub fn from_response(res: BufferedHttpResponse) -> RusotoError<GetIPSetError> {
        if let Some(err) = proto::json::Error::parse_rest(&res) {
            match err.typ.as_str() {
                "BadRequestException" => {
                    return RusotoError::Service(GetIPSetError::BadRequest(err.msg))
                }
                "InternalServerErrorException" => {
                    return RusotoError::Service(GetIPSetError::InternalServerError(err.msg))
                }
                "ValidationException" => return RusotoError::Validation(err.msg),
                _ => {}
            }
        }
        RusotoError::Unknown(res)
    }
}
impl fmt::Display for GetIPSetError {
    #[allow(unused_variables)]
    fn fmt(&self, f: &mut fmt::Formatter) -> fmt::Result {
        match *self {
            GetIPSetError::BadRequest(ref cause) => write!(f, "{}", cause),
            GetIPSetError::InternalServerError(ref cause) => write!(f, "{}", cause),
        }
    }
}
impl Error for GetIPSetError {}
/// Errors returned by GetInvitationsCount
#[derive(Debug, PartialEq)]
pub enum GetInvitationsCountError {
    /// <p>A bad request exception object.</p>
    BadRequest(String),
    /// <p>An internal server error exception object.</p>
    InternalServerError(String),
}

impl GetInvitationsCountError {
    pub fn from_response(res: BufferedHttpResponse) -> RusotoError<GetInvitationsCountError> {
        if let Some(err) = proto::json::Error::parse_rest(&res) {
            match err.typ.as_str() {
                "BadRequestException" => {
                    return RusotoError::Service(GetInvitationsCountError::BadRequest(err.msg))
                }
                "InternalServerErrorException" => {
                    return RusotoError::Service(GetInvitationsCountError::InternalServerError(
                        err.msg,
                    ))
                }
                "ValidationException" => return RusotoError::Validation(err.msg),
                _ => {}
            }
        }
        RusotoError::Unknown(res)
    }
}
impl fmt::Display for GetInvitationsCountError {
    #[allow(unused_variables)]
    fn fmt(&self, f: &mut fmt::Formatter) -> fmt::Result {
        match *self {
            GetInvitationsCountError::BadRequest(ref cause) => write!(f, "{}", cause),
            GetInvitationsCountError::InternalServerError(ref cause) => write!(f, "{}", cause),
        }
    }
}
impl Error for GetInvitationsCountError {}
/// Errors returned by GetMasterAccount
#[derive(Debug, PartialEq)]
pub enum GetMasterAccountError {
    /// <p>A bad request exception object.</p>
    BadRequest(String),
    /// <p>An internal server error exception object.</p>
    InternalServerError(String),
}

impl GetMasterAccountError {
    pub fn from_response(res: BufferedHttpResponse) -> RusotoError<GetMasterAccountError> {
        if let Some(err) = proto::json::Error::parse_rest(&res) {
            match err.typ.as_str() {
                "BadRequestException" => {
                    return RusotoError::Service(GetMasterAccountError::BadRequest(err.msg))
                }
                "InternalServerErrorException" => {
                    return RusotoError::Service(GetMasterAccountError::InternalServerError(
                        err.msg,
                    ))
                }
                "ValidationException" => return RusotoError::Validation(err.msg),
                _ => {}
            }
        }
        RusotoError::Unknown(res)
    }
}
impl fmt::Display for GetMasterAccountError {
    #[allow(unused_variables)]
    fn fmt(&self, f: &mut fmt::Formatter) -> fmt::Result {
        match *self {
            GetMasterAccountError::BadRequest(ref cause) => write!(f, "{}", cause),
            GetMasterAccountError::InternalServerError(ref cause) => write!(f, "{}", cause),
        }
    }
}
impl Error for GetMasterAccountError {}
/// Errors returned by GetMembers
#[derive(Debug, PartialEq)]
pub enum GetMembersError {
    /// <p>A bad request exception object.</p>
    BadRequest(String),
    /// <p>An internal server error exception object.</p>
    InternalServerError(String),
}

impl GetMembersError {
    pub fn from_response(res: BufferedHttpResponse) -> RusotoError<GetMembersError> {
        if let Some(err) = proto::json::Error::parse_rest(&res) {
            match err.typ.as_str() {
                "BadRequestException" => {
                    return RusotoError::Service(GetMembersError::BadRequest(err.msg))
                }
                "InternalServerErrorException" => {
                    return RusotoError::Service(GetMembersError::InternalServerError(err.msg))
                }
                "ValidationException" => return RusotoError::Validation(err.msg),
                _ => {}
            }
        }
        RusotoError::Unknown(res)
    }
}
impl fmt::Display for GetMembersError {
    #[allow(unused_variables)]
    fn fmt(&self, f: &mut fmt::Formatter) -> fmt::Result {
        match *self {
            GetMembersError::BadRequest(ref cause) => write!(f, "{}", cause),
            GetMembersError::InternalServerError(ref cause) => write!(f, "{}", cause),
        }
    }
}
impl Error for GetMembersError {}
/// Errors returned by GetThreatIntelSet
#[derive(Debug, PartialEq)]
pub enum GetThreatIntelSetError {
    /// <p>A bad request exception object.</p>
    BadRequest(String),
    /// <p>An internal server error exception object.</p>
    InternalServerError(String),
}

impl GetThreatIntelSetError {
    pub fn from_response(res: BufferedHttpResponse) -> RusotoError<GetThreatIntelSetError> {
        if let Some(err) = proto::json::Error::parse_rest(&res) {
            match err.typ.as_str() {
                "BadRequestException" => {
                    return RusotoError::Service(GetThreatIntelSetError::BadRequest(err.msg))
                }
                "InternalServerErrorException" => {
                    return RusotoError::Service(GetThreatIntelSetError::InternalServerError(
                        err.msg,
                    ))
                }
                "ValidationException" => return RusotoError::Validation(err.msg),
                _ => {}
            }
        }
        RusotoError::Unknown(res)
    }
}
impl fmt::Display for GetThreatIntelSetError {
    #[allow(unused_variables)]
    fn fmt(&self, f: &mut fmt::Formatter) -> fmt::Result {
        match *self {
            GetThreatIntelSetError::BadRequest(ref cause) => write!(f, "{}", cause),
            GetThreatIntelSetError::InternalServerError(ref cause) => write!(f, "{}", cause),
        }
    }
}
impl Error for GetThreatIntelSetError {}
/// Errors returned by InviteMembers
#[derive(Debug, PartialEq)]
pub enum InviteMembersError {
    /// <p>A bad request exception object.</p>
    BadRequest(String),
    /// <p>An internal server error exception object.</p>
    InternalServerError(String),
}

impl InviteMembersError {
    pub fn from_response(res: BufferedHttpResponse) -> RusotoError<InviteMembersError> {
        if let Some(err) = proto::json::Error::parse_rest(&res) {
            match err.typ.as_str() {
                "BadRequestException" => {
                    return RusotoError::Service(InviteMembersError::BadRequest(err.msg))
                }
                "InternalServerErrorException" => {
                    return RusotoError::Service(InviteMembersError::InternalServerError(err.msg))
                }
                "ValidationException" => return RusotoError::Validation(err.msg),
                _ => {}
            }
        }
        RusotoError::Unknown(res)
    }
}
impl fmt::Display for InviteMembersError {
    #[allow(unused_variables)]
    fn fmt(&self, f: &mut fmt::Formatter) -> fmt::Result {
        match *self {
            InviteMembersError::BadRequest(ref cause) => write!(f, "{}", cause),
            InviteMembersError::InternalServerError(ref cause) => write!(f, "{}", cause),
        }
    }
}
impl Error for InviteMembersError {}
/// Errors returned by ListDetectors
#[derive(Debug, PartialEq)]
pub enum ListDetectorsError {
    /// <p>A bad request exception object.</p>
    BadRequest(String),
    /// <p>An internal server error exception object.</p>
    InternalServerError(String),
}

impl ListDetectorsError {
    pub fn from_response(res: BufferedHttpResponse) -> RusotoError<ListDetectorsError> {
        if let Some(err) = proto::json::Error::parse_rest(&res) {
            match err.typ.as_str() {
                "BadRequestException" => {
                    return RusotoError::Service(ListDetectorsError::BadRequest(err.msg))
                }
                "InternalServerErrorException" => {
                    return RusotoError::Service(ListDetectorsError::InternalServerError(err.msg))
                }
                "ValidationException" => return RusotoError::Validation(err.msg),
                _ => {}
            }
        }
        RusotoError::Unknown(res)
    }
}
impl fmt::Display for ListDetectorsError {
    #[allow(unused_variables)]
    fn fmt(&self, f: &mut fmt::Formatter) -> fmt::Result {
        match *self {
            ListDetectorsError::BadRequest(ref cause) => write!(f, "{}", cause),
            ListDetectorsError::InternalServerError(ref cause) => write!(f, "{}", cause),
        }
    }
}
impl Error for ListDetectorsError {}
/// Errors returned by ListFilters
#[derive(Debug, PartialEq)]
pub enum ListFiltersError {
    /// <p>A bad request exception object.</p>
    BadRequest(String),
    /// <p>An internal server error exception object.</p>
    InternalServerError(String),
}

impl ListFiltersError {
    pub fn from_response(res: BufferedHttpResponse) -> RusotoError<ListFiltersError> {
        if let Some(err) = proto::json::Error::parse_rest(&res) {
            match err.typ.as_str() {
                "BadRequestException" => {
                    return RusotoError::Service(ListFiltersError::BadRequest(err.msg))
                }
                "InternalServerErrorException" => {
                    return RusotoError::Service(ListFiltersError::InternalServerError(err.msg))
                }
                "ValidationException" => return RusotoError::Validation(err.msg),
                _ => {}
            }
        }
        RusotoError::Unknown(res)
    }
}
impl fmt::Display for ListFiltersError {
    #[allow(unused_variables)]
    fn fmt(&self, f: &mut fmt::Formatter) -> fmt::Result {
        match *self {
            ListFiltersError::BadRequest(ref cause) => write!(f, "{}", cause),
            ListFiltersError::InternalServerError(ref cause) => write!(f, "{}", cause),
        }
    }
}
impl Error for ListFiltersError {}
/// Errors returned by ListFindings
#[derive(Debug, PartialEq)]
pub enum ListFindingsError {
    /// <p>A bad request exception object.</p>
    BadRequest(String),
    /// <p>An internal server error exception object.</p>
    InternalServerError(String),
}

impl ListFindingsError {
    pub fn from_response(res: BufferedHttpResponse) -> RusotoError<ListFindingsError> {
        if let Some(err) = proto::json::Error::parse_rest(&res) {
            match err.typ.as_str() {
                "BadRequestException" => {
                    return RusotoError::Service(ListFindingsError::BadRequest(err.msg))
                }
                "InternalServerErrorException" => {
                    return RusotoError::Service(ListFindingsError::InternalServerError(err.msg))
                }
                "ValidationException" => return RusotoError::Validation(err.msg),
                _ => {}
            }
        }
        RusotoError::Unknown(res)
    }
}
impl fmt::Display for ListFindingsError {
    #[allow(unused_variables)]
    fn fmt(&self, f: &mut fmt::Formatter) -> fmt::Result {
        match *self {
            ListFindingsError::BadRequest(ref cause) => write!(f, "{}", cause),
            ListFindingsError::InternalServerError(ref cause) => write!(f, "{}", cause),
        }
    }
}
impl Error for ListFindingsError {}
/// Errors returned by ListIPSets
#[derive(Debug, PartialEq)]
pub enum ListIPSetsError {
    /// <p>A bad request exception object.</p>
    BadRequest(String),
    /// <p>An internal server error exception object.</p>
    InternalServerError(String),
}

impl ListIPSetsError {
    pub fn from_response(res: BufferedHttpResponse) -> RusotoError<ListIPSetsError> {
        if let Some(err) = proto::json::Error::parse_rest(&res) {
            match err.typ.as_str() {
                "BadRequestException" => {
                    return RusotoError::Service(ListIPSetsError::BadRequest(err.msg))
                }
                "InternalServerErrorException" => {
                    return RusotoError::Service(ListIPSetsError::InternalServerError(err.msg))
                }
                "ValidationException" => return RusotoError::Validation(err.msg),
                _ => {}
            }
        }
        RusotoError::Unknown(res)
    }
}
impl fmt::Display for ListIPSetsError {
    #[allow(unused_variables)]
    fn fmt(&self, f: &mut fmt::Formatter) -> fmt::Result {
        match *self {
            ListIPSetsError::BadRequest(ref cause) => write!(f, "{}", cause),
            ListIPSetsError::InternalServerError(ref cause) => write!(f, "{}", cause),
        }
    }
}
impl Error for ListIPSetsError {}
/// Errors returned by ListInvitations
#[derive(Debug, PartialEq)]
pub enum ListInvitationsError {
    /// <p>A bad request exception object.</p>
    BadRequest(String),
    /// <p>An internal server error exception object.</p>
    InternalServerError(String),
}

impl ListInvitationsError {
    pub fn from_response(res: BufferedHttpResponse) -> RusotoError<ListInvitationsError> {
        if let Some(err) = proto::json::Error::parse_rest(&res) {
            match err.typ.as_str() {
                "BadRequestException" => {
                    return RusotoError::Service(ListInvitationsError::BadRequest(err.msg))
                }
                "InternalServerErrorException" => {
                    return RusotoError::Service(ListInvitationsError::InternalServerError(err.msg))
                }
                "ValidationException" => return RusotoError::Validation(err.msg),
                _ => {}
            }
        }
        RusotoError::Unknown(res)
    }
}
impl fmt::Display for ListInvitationsError {
    #[allow(unused_variables)]
    fn fmt(&self, f: &mut fmt::Formatter) -> fmt::Result {
        match *self {
            ListInvitationsError::BadRequest(ref cause) => write!(f, "{}", cause),
            ListInvitationsError::InternalServerError(ref cause) => write!(f, "{}", cause),
        }
    }
}
impl Error for ListInvitationsError {}
/// Errors returned by ListMembers
#[derive(Debug, PartialEq)]
pub enum ListMembersError {
    /// <p>A bad request exception object.</p>
    BadRequest(String),
    /// <p>An internal server error exception object.</p>
    InternalServerError(String),
}

impl ListMembersError {
    pub fn from_response(res: BufferedHttpResponse) -> RusotoError<ListMembersError> {
        if let Some(err) = proto::json::Error::parse_rest(&res) {
            match err.typ.as_str() {
                "BadRequestException" => {
                    return RusotoError::Service(ListMembersError::BadRequest(err.msg))
                }
                "InternalServerErrorException" => {
                    return RusotoError::Service(ListMembersError::InternalServerError(err.msg))
                }
                "ValidationException" => return RusotoError::Validation(err.msg),
                _ => {}
            }
        }
        RusotoError::Unknown(res)
    }
}
impl fmt::Display for ListMembersError {
    #[allow(unused_variables)]
    fn fmt(&self, f: &mut fmt::Formatter) -> fmt::Result {
        match *self {
            ListMembersError::BadRequest(ref cause) => write!(f, "{}", cause),
            ListMembersError::InternalServerError(ref cause) => write!(f, "{}", cause),
        }
    }
}
impl Error for ListMembersError {}
/// Errors returned by ListOrganizationAdminAccounts
#[derive(Debug, PartialEq)]
pub enum ListOrganizationAdminAccountsError {
    /// <p>A bad request exception object.</p>
    BadRequest(String),
    /// <p>An internal server error exception object.</p>
    InternalServerError(String),
}

impl ListOrganizationAdminAccountsError {
    pub fn from_response(
        res: BufferedHttpResponse,
    ) -> RusotoError<ListOrganizationAdminAccountsError> {
        if let Some(err) = proto::json::Error::parse_rest(&res) {
            match err.typ.as_str() {
                "BadRequestException" => {
                    return RusotoError::Service(ListOrganizationAdminAccountsError::BadRequest(
                        err.msg,
                    ))
                }
                "InternalServerErrorException" => {
                    return RusotoError::Service(
                        ListOrganizationAdminAccountsError::InternalServerError(err.msg),
                    )
                }
                "ValidationException" => return RusotoError::Validation(err.msg),
                _ => {}
            }
        }
        RusotoError::Unknown(res)
    }
}
impl fmt::Display for ListOrganizationAdminAccountsError {
    #[allow(unused_variables)]
    fn fmt(&self, f: &mut fmt::Formatter) -> fmt::Result {
        match *self {
            ListOrganizationAdminAccountsError::BadRequest(ref cause) => write!(f, "{}", cause),
            ListOrganizationAdminAccountsError::InternalServerError(ref cause) => {
                write!(f, "{}", cause)
            }
        }
    }
}
impl Error for ListOrganizationAdminAccountsError {}
/// Errors returned by ListPublishingDestinations
#[derive(Debug, PartialEq)]
pub enum ListPublishingDestinationsError {
    /// <p>A bad request exception object.</p>
    BadRequest(String),
    /// <p>An internal server error exception object.</p>
    InternalServerError(String),
}

impl ListPublishingDestinationsError {
    pub fn from_response(
        res: BufferedHttpResponse,
    ) -> RusotoError<ListPublishingDestinationsError> {
        if let Some(err) = proto::json::Error::parse_rest(&res) {
            match err.typ.as_str() {
                "BadRequestException" => {
                    return RusotoError::Service(ListPublishingDestinationsError::BadRequest(
                        err.msg,
                    ))
                }
                "InternalServerErrorException" => {
                    return RusotoError::Service(
                        ListPublishingDestinationsError::InternalServerError(err.msg),
                    )
                }
                "ValidationException" => return RusotoError::Validation(err.msg),
                _ => {}
            }
        }
        RusotoError::Unknown(res)
    }
}
impl fmt::Display for ListPublishingDestinationsError {
    #[allow(unused_variables)]
    fn fmt(&self, f: &mut fmt::Formatter) -> fmt::Result {
        match *self {
            ListPublishingDestinationsError::BadRequest(ref cause) => write!(f, "{}", cause),
            ListPublishingDestinationsError::InternalServerError(ref cause) => {
                write!(f, "{}", cause)
            }
        }
    }
}
impl Error for ListPublishingDestinationsError {}
/// Errors returned by ListTagsForResource
#[derive(Debug, PartialEq)]
pub enum ListTagsForResourceError {
    /// <p>A bad request exception object.</p>
    BadRequest(String),
    /// <p>An internal server error exception object.</p>
    InternalServerError(String),
}

impl ListTagsForResourceError {
    pub fn from_response(res: BufferedHttpResponse) -> RusotoError<ListTagsForResourceError> {
        if let Some(err) = proto::json::Error::parse_rest(&res) {
            match err.typ.as_str() {
                "BadRequestException" => {
                    return RusotoError::Service(ListTagsForResourceError::BadRequest(err.msg))
                }
                "InternalServerErrorException" => {
                    return RusotoError::Service(ListTagsForResourceError::InternalServerError(
                        err.msg,
                    ))
                }
                "ValidationException" => return RusotoError::Validation(err.msg),
                _ => {}
            }
        }
        RusotoError::Unknown(res)
    }
}
impl fmt::Display for ListTagsForResourceError {
    #[allow(unused_variables)]
    fn fmt(&self, f: &mut fmt::Formatter) -> fmt::Result {
        match *self {
            ListTagsForResourceError::BadRequest(ref cause) => write!(f, "{}", cause),
            ListTagsForResourceError::InternalServerError(ref cause) => write!(f, "{}", cause),
        }
    }
}
impl Error for ListTagsForResourceError {}
/// Errors returned by ListThreatIntelSets
#[derive(Debug, PartialEq)]
pub enum ListThreatIntelSetsError {
    /// <p>A bad request exception object.</p>
    BadRequest(String),
    /// <p>An internal server error exception object.</p>
    InternalServerError(String),
}

impl ListThreatIntelSetsError {
    pub fn from_response(res: BufferedHttpResponse) -> RusotoError<ListThreatIntelSetsError> {
        if let Some(err) = proto::json::Error::parse_rest(&res) {
            match err.typ.as_str() {
                "BadRequestException" => {
                    return RusotoError::Service(ListThreatIntelSetsError::BadRequest(err.msg))
                }
                "InternalServerErrorException" => {
                    return RusotoError::Service(ListThreatIntelSetsError::InternalServerError(
                        err.msg,
                    ))
                }
                "ValidationException" => return RusotoError::Validation(err.msg),
                _ => {}
            }
        }
        RusotoError::Unknown(res)
    }
}
impl fmt::Display for ListThreatIntelSetsError {
    #[allow(unused_variables)]
    fn fmt(&self, f: &mut fmt::Formatter) -> fmt::Result {
        match *self {
            ListThreatIntelSetsError::BadRequest(ref cause) => write!(f, "{}", cause),
            ListThreatIntelSetsError::InternalServerError(ref cause) => write!(f, "{}", cause),
        }
    }
}
impl Error for ListThreatIntelSetsError {}
/// Errors returned by StartMonitoringMembers
#[derive(Debug, PartialEq)]
pub enum StartMonitoringMembersError {
    /// <p>A bad request exception object.</p>
    BadRequest(String),
    /// <p>An internal server error exception object.</p>
    InternalServerError(String),
}

impl StartMonitoringMembersError {
    pub fn from_response(res: BufferedHttpResponse) -> RusotoError<StartMonitoringMembersError> {
        if let Some(err) = proto::json::Error::parse_rest(&res) {
            match err.typ.as_str() {
                "BadRequestException" => {
                    return RusotoError::Service(StartMonitoringMembersError::BadRequest(err.msg))
                }
                "InternalServerErrorException" => {
                    return RusotoError::Service(StartMonitoringMembersError::InternalServerError(
                        err.msg,
                    ))
                }
                "ValidationException" => return RusotoError::Validation(err.msg),
                _ => {}
            }
        }
        RusotoError::Unknown(res)
    }
}
impl fmt::Display for StartMonitoringMembersError {
    #[allow(unused_variables)]
    fn fmt(&self, f: &mut fmt::Formatter) -> fmt::Result {
        match *self {
            StartMonitoringMembersError::BadRequest(ref cause) => write!(f, "{}", cause),
            StartMonitoringMembersError::InternalServerError(ref cause) => write!(f, "{}", cause),
        }
    }
}
impl Error for StartMonitoringMembersError {}
/// Errors returned by StopMonitoringMembers
#[derive(Debug, PartialEq)]
pub enum StopMonitoringMembersError {
    /// <p>A bad request exception object.</p>
    BadRequest(String),
    /// <p>An internal server error exception object.</p>
    InternalServerError(String),
}

impl StopMonitoringMembersError {
    pub fn from_response(res: BufferedHttpResponse) -> RusotoError<StopMonitoringMembersError> {
        if let Some(err) = proto::json::Error::parse_rest(&res) {
            match err.typ.as_str() {
                "BadRequestException" => {
                    return RusotoError::Service(StopMonitoringMembersError::BadRequest(err.msg))
                }
                "InternalServerErrorException" => {
                    return RusotoError::Service(StopMonitoringMembersError::InternalServerError(
                        err.msg,
                    ))
                }
                "ValidationException" => return RusotoError::Validation(err.msg),
                _ => {}
            }
        }
        RusotoError::Unknown(res)
    }
}
impl fmt::Display for StopMonitoringMembersError {
    #[allow(unused_variables)]
    fn fmt(&self, f: &mut fmt::Formatter) -> fmt::Result {
        match *self {
            StopMonitoringMembersError::BadRequest(ref cause) => write!(f, "{}", cause),
            StopMonitoringMembersError::InternalServerError(ref cause) => write!(f, "{}", cause),
        }
    }
}
impl Error for StopMonitoringMembersError {}
/// Errors returned by TagResource
#[derive(Debug, PartialEq)]
pub enum TagResourceError {
    /// <p>A bad request exception object.</p>
    BadRequest(String),
    /// <p>An internal server error exception object.</p>
    InternalServerError(String),
}

impl TagResourceError {
    pub fn from_response(res: BufferedHttpResponse) -> RusotoError<TagResourceError> {
        if let Some(err) = proto::json::Error::parse_rest(&res) {
            match err.typ.as_str() {
                "BadRequestException" => {
                    return RusotoError::Service(TagResourceError::BadRequest(err.msg))
                }
                "InternalServerErrorException" => {
                    return RusotoError::Service(TagResourceError::InternalServerError(err.msg))
                }
                "ValidationException" => return RusotoError::Validation(err.msg),
                _ => {}
            }
        }
        RusotoError::Unknown(res)
    }
}
impl fmt::Display for TagResourceError {
    #[allow(unused_variables)]
    fn fmt(&self, f: &mut fmt::Formatter) -> fmt::Result {
        match *self {
            TagResourceError::BadRequest(ref cause) => write!(f, "{}", cause),
            TagResourceError::InternalServerError(ref cause) => write!(f, "{}", cause),
        }
    }
}
impl Error for TagResourceError {}
/// Errors returned by UnarchiveFindings
#[derive(Debug, PartialEq)]
pub enum UnarchiveFindingsError {
    /// <p>A bad request exception object.</p>
    BadRequest(String),
    /// <p>An internal server error exception object.</p>
    InternalServerError(String),
}

impl UnarchiveFindingsError {
    pub fn from_response(res: BufferedHttpResponse) -> RusotoError<UnarchiveFindingsError> {
        if let Some(err) = proto::json::Error::parse_rest(&res) {
            match err.typ.as_str() {
                "BadRequestException" => {
                    return RusotoError::Service(UnarchiveFindingsError::BadRequest(err.msg))
                }
                "InternalServerErrorException" => {
                    return RusotoError::Service(UnarchiveFindingsError::InternalServerError(
                        err.msg,
                    ))
                }
                "ValidationException" => return RusotoError::Validation(err.msg),
                _ => {}
            }
        }
        RusotoError::Unknown(res)
    }
}
impl fmt::Display for UnarchiveFindingsError {
    #[allow(unused_variables)]
    fn fmt(&self, f: &mut fmt::Formatter) -> fmt::Result {
        match *self {
            UnarchiveFindingsError::BadRequest(ref cause) => write!(f, "{}", cause),
            UnarchiveFindingsError::InternalServerError(ref cause) => write!(f, "{}", cause),
        }
    }
}
impl Error for UnarchiveFindingsError {}
/// Errors returned by UntagResource
#[derive(Debug, PartialEq)]
pub enum UntagResourceError {
    /// <p>A bad request exception object.</p>
    BadRequest(String),
    /// <p>An internal server error exception object.</p>
    InternalServerError(String),
}

impl UntagResourceError {
    pub fn from_response(res: BufferedHttpResponse) -> RusotoError<UntagResourceError> {
        if let Some(err) = proto::json::Error::parse_rest(&res) {
            match err.typ.as_str() {
                "BadRequestException" => {
                    return RusotoError::Service(UntagResourceError::BadRequest(err.msg))
                }
                "InternalServerErrorException" => {
                    return RusotoError::Service(UntagResourceError::InternalServerError(err.msg))
                }
                "ValidationException" => return RusotoError::Validation(err.msg),
                _ => {}
            }
        }
        RusotoError::Unknown(res)
    }
}
impl fmt::Display for UntagResourceError {
    #[allow(unused_variables)]
    fn fmt(&self, f: &mut fmt::Formatter) -> fmt::Result {
        match *self {
            UntagResourceError::BadRequest(ref cause) => write!(f, "{}", cause),
            UntagResourceError::InternalServerError(ref cause) => write!(f, "{}", cause),
        }
    }
}
impl Error for UntagResourceError {}
/// Errors returned by UpdateDetector
#[derive(Debug, PartialEq)]
pub enum UpdateDetectorError {
    /// <p>A bad request exception object.</p>
    BadRequest(String),
    /// <p>An internal server error exception object.</p>
    InternalServerError(String),
}

impl UpdateDetectorError {
    pub fn from_response(res: BufferedHttpResponse) -> RusotoError<UpdateDetectorError> {
        if let Some(err) = proto::json::Error::parse_rest(&res) {
            match err.typ.as_str() {
                "BadRequestException" => {
                    return RusotoError::Service(UpdateDetectorError::BadRequest(err.msg))
                }
                "InternalServerErrorException" => {
                    return RusotoError::Service(UpdateDetectorError::InternalServerError(err.msg))
                }
                "ValidationException" => return RusotoError::Validation(err.msg),
                _ => {}
            }
        }
        RusotoError::Unknown(res)
    }
}
impl fmt::Display for UpdateDetectorError {
    #[allow(unused_variables)]
    fn fmt(&self, f: &mut fmt::Formatter) -> fmt::Result {
        match *self {
            UpdateDetectorError::BadRequest(ref cause) => write!(f, "{}", cause),
            UpdateDetectorError::InternalServerError(ref cause) => write!(f, "{}", cause),
        }
    }
}
impl Error for UpdateDetectorError {}
/// Errors returned by UpdateFilter
#[derive(Debug, PartialEq)]
pub enum UpdateFilterError {
    /// <p>A bad request exception object.</p>
    BadRequest(String),
    /// <p>An internal server error exception object.</p>
    InternalServerError(String),
}

impl UpdateFilterError {
    pub fn from_response(res: BufferedHttpResponse) -> RusotoError<UpdateFilterError> {
        if let Some(err) = proto::json::Error::parse_rest(&res) {
            match err.typ.as_str() {
                "BadRequestException" => {
                    return RusotoError::Service(UpdateFilterError::BadRequest(err.msg))
                }
                "InternalServerErrorException" => {
                    return RusotoError::Service(UpdateFilterError::InternalServerError(err.msg))
                }
                "ValidationException" => return RusotoError::Validation(err.msg),
                _ => {}
            }
        }
        RusotoError::Unknown(res)
    }
}
impl fmt::Display for UpdateFilterError {
    #[allow(unused_variables)]
    fn fmt(&self, f: &mut fmt::Formatter) -> fmt::Result {
        match *self {
            UpdateFilterError::BadRequest(ref cause) => write!(f, "{}", cause),
            UpdateFilterError::InternalServerError(ref cause) => write!(f, "{}", cause),
        }
    }
}
impl Error for UpdateFilterError {}
/// Errors returned by UpdateFindingsFeedback
#[derive(Debug, PartialEq)]
pub enum UpdateFindingsFeedbackError {
    /// <p>A bad request exception object.</p>
    BadRequest(String),
    /// <p>An internal server error exception object.</p>
    InternalServerError(String),
}

impl UpdateFindingsFeedbackError {
    pub fn from_response(res: BufferedHttpResponse) -> RusotoError<UpdateFindingsFeedbackError> {
        if let Some(err) = proto::json::Error::parse_rest(&res) {
            match err.typ.as_str() {
                "BadRequestException" => {
                    return RusotoError::Service(UpdateFindingsFeedbackError::BadRequest(err.msg))
                }
                "InternalServerErrorException" => {
                    return RusotoError::Service(UpdateFindingsFeedbackError::InternalServerError(
                        err.msg,
                    ))
                }
                "ValidationException" => return RusotoError::Validation(err.msg),
                _ => {}
            }
        }
        RusotoError::Unknown(res)
    }
}
impl fmt::Display for UpdateFindingsFeedbackError {
    #[allow(unused_variables)]
    fn fmt(&self, f: &mut fmt::Formatter) -> fmt::Result {
        match *self {
            UpdateFindingsFeedbackError::BadRequest(ref cause) => write!(f, "{}", cause),
            UpdateFindingsFeedbackError::InternalServerError(ref cause) => write!(f, "{}", cause),
        }
    }
}
impl Error for UpdateFindingsFeedbackError {}
/// Errors returned by UpdateIPSet
#[derive(Debug, PartialEq)]
pub enum UpdateIPSetError {
    /// <p>A bad request exception object.</p>
    BadRequest(String),
    /// <p>An internal server error exception object.</p>
    InternalServerError(String),
}

impl UpdateIPSetError {
    pub fn from_response(res: BufferedHttpResponse) -> RusotoError<UpdateIPSetError> {
        if let Some(err) = proto::json::Error::parse_rest(&res) {
            match err.typ.as_str() {
                "BadRequestException" => {
                    return RusotoError::Service(UpdateIPSetError::BadRequest(err.msg))
                }
                "InternalServerErrorException" => {
                    return RusotoError::Service(UpdateIPSetError::InternalServerError(err.msg))
                }
                "ValidationException" => return RusotoError::Validation(err.msg),
                _ => {}
            }
        }
        RusotoError::Unknown(res)
    }
}
impl fmt::Display for UpdateIPSetError {
    #[allow(unused_variables)]
    fn fmt(&self, f: &mut fmt::Formatter) -> fmt::Result {
        match *self {
            UpdateIPSetError::BadRequest(ref cause) => write!(f, "{}", cause),
            UpdateIPSetError::InternalServerError(ref cause) => write!(f, "{}", cause),
        }
    }
}
impl Error for UpdateIPSetError {}
/// Errors returned by UpdateOrganizationConfiguration
#[derive(Debug, PartialEq)]
pub enum UpdateOrganizationConfigurationError {
    /// <p>A bad request exception object.</p>
    BadRequest(String),
    /// <p>An internal server error exception object.</p>
    InternalServerError(String),
}

impl UpdateOrganizationConfigurationError {
    pub fn from_response(
        res: BufferedHttpResponse,
    ) -> RusotoError<UpdateOrganizationConfigurationError> {
        if let Some(err) = proto::json::Error::parse_rest(&res) {
            match err.typ.as_str() {
                "BadRequestException" => {
                    return RusotoError::Service(UpdateOrganizationConfigurationError::BadRequest(
                        err.msg,
                    ))
                }
                "InternalServerErrorException" => {
                    return RusotoError::Service(
                        UpdateOrganizationConfigurationError::InternalServerError(err.msg),
                    )
                }
                "ValidationException" => return RusotoError::Validation(err.msg),
                _ => {}
            }
        }
        RusotoError::Unknown(res)
    }
}
impl fmt::Display for UpdateOrganizationConfigurationError {
    #[allow(unused_variables)]
    fn fmt(&self, f: &mut fmt::Formatter) -> fmt::Result {
        match *self {
            UpdateOrganizationConfigurationError::BadRequest(ref cause) => write!(f, "{}", cause),
            UpdateOrganizationConfigurationError::InternalServerError(ref cause) => {
                write!(f, "{}", cause)
            }
        }
    }
}
impl Error for UpdateOrganizationConfigurationError {}
/// Errors returned by UpdatePublishingDestination
#[derive(Debug, PartialEq)]
pub enum UpdatePublishingDestinationError {
    /// <p>A bad request exception object.</p>
    BadRequest(String),
    /// <p>An internal server error exception object.</p>
    InternalServerError(String),
}

impl UpdatePublishingDestinationError {
    pub fn from_response(
        res: BufferedHttpResponse,
    ) -> RusotoError<UpdatePublishingDestinationError> {
        if let Some(err) = proto::json::Error::parse_rest(&res) {
            match err.typ.as_str() {
                "BadRequestException" => {
                    return RusotoError::Service(UpdatePublishingDestinationError::BadRequest(
                        err.msg,
                    ))
                }
                "InternalServerErrorException" => {
                    return RusotoError::Service(
                        UpdatePublishingDestinationError::InternalServerError(err.msg),
                    )
                }
                "ValidationException" => return RusotoError::Validation(err.msg),
                _ => {}
            }
        }
        RusotoError::Unknown(res)
    }
}
impl fmt::Display for UpdatePublishingDestinationError {
    #[allow(unused_variables)]
    fn fmt(&self, f: &mut fmt::Formatter) -> fmt::Result {
        match *self {
            UpdatePublishingDestinationError::BadRequest(ref cause) => write!(f, "{}", cause),
            UpdatePublishingDestinationError::InternalServerError(ref cause) => {
                write!(f, "{}", cause)
            }
        }
    }
}
impl Error for UpdatePublishingDestinationError {}
/// Errors returned by UpdateThreatIntelSet
#[derive(Debug, PartialEq)]
pub enum UpdateThreatIntelSetError {
    /// <p>A bad request exception object.</p>
    BadRequest(String),
    /// <p>An internal server error exception object.</p>
    InternalServerError(String),
}

impl UpdateThreatIntelSetError {
    pub fn from_response(res: BufferedHttpResponse) -> RusotoError<UpdateThreatIntelSetError> {
        if let Some(err) = proto::json::Error::parse_rest(&res) {
            match err.typ.as_str() {
                "BadRequestException" => {
                    return RusotoError::Service(UpdateThreatIntelSetError::BadRequest(err.msg))
                }
                "InternalServerErrorException" => {
                    return RusotoError::Service(UpdateThreatIntelSetError::InternalServerError(
                        err.msg,
                    ))
                }
                "ValidationException" => return RusotoError::Validation(err.msg),
                _ => {}
            }
        }
        RusotoError::Unknown(res)
    }
}
impl fmt::Display for UpdateThreatIntelSetError {
    #[allow(unused_variables)]
    fn fmt(&self, f: &mut fmt::Formatter) -> fmt::Result {
        match *self {
            UpdateThreatIntelSetError::BadRequest(ref cause) => write!(f, "{}", cause),
            UpdateThreatIntelSetError::InternalServerError(ref cause) => write!(f, "{}", cause),
        }
    }
}
impl Error for UpdateThreatIntelSetError {}
/// Trait representing the capabilities of the Amazon GuardDuty API. Amazon GuardDuty clients implement this trait.
#[async_trait]
pub trait GuardDuty {
    /// <p>Accepts the invitation to be monitored by a master GuardDuty account.</p>
    async fn accept_invitation(
        &self,
        input: AcceptInvitationRequest,
    ) -> Result<AcceptInvitationResponse, RusotoError<AcceptInvitationError>>;

    /// <p><p>Archives GuardDuty findings that are specified by the list of finding IDs.</p> <note> <p>Only the master account can archive findings. Member accounts don&#39;t have permission to archive findings from their accounts.</p> </note></p>
    async fn archive_findings(
        &self,
        input: ArchiveFindingsRequest,
    ) -> Result<ArchiveFindingsResponse, RusotoError<ArchiveFindingsError>>;

    /// <p>Creates a single Amazon GuardDuty detector. A detector is a resource that represents the GuardDuty service. To start using GuardDuty, you must create a detector in each Region where you enable the service. You can have only one detector per account per Region.</p>
    async fn create_detector(
        &self,
        input: CreateDetectorRequest,
    ) -> Result<CreateDetectorResponse, RusotoError<CreateDetectorError>>;

    /// <p>Creates a filter using the specified finding criteria.</p>
    async fn create_filter(
        &self,
        input: CreateFilterRequest,
    ) -> Result<CreateFilterResponse, RusotoError<CreateFilterError>>;

    /// <p>Creates a new IPSet, which is called a trusted IP list in the console user interface. An IPSet is a list of IP addresses that are trusted for secure communication with AWS infrastructure and applications. GuardDuty doesn't generate findings for IP addresses that are included in IPSets. Only users from the master account can use this operation.</p>
    async fn create_ip_set(
        &self,
        input: CreateIPSetRequest,
    ) -> Result<CreateIPSetResponse, RusotoError<CreateIPSetError>>;

    /// <p>Creates member accounts of the current AWS account by specifying a list of AWS account IDs. The current AWS account can then invite these members to manage GuardDuty in their accounts.</p>
    async fn create_members(
        &self,
        input: CreateMembersRequest,
    ) -> Result<CreateMembersResponse, RusotoError<CreateMembersError>>;

    /// <p>Creates a publishing destination to export findings to. The resource to export findings to must exist before you use this operation.</p>
    async fn create_publishing_destination(
        &self,
        input: CreatePublishingDestinationRequest,
    ) -> Result<CreatePublishingDestinationResponse, RusotoError<CreatePublishingDestinationError>>;

    /// <p>Generates example findings of types specified by the list of finding types. If 'NULL' is specified for <code>findingTypes</code>, the API generates example findings of all supported finding types.</p>
    async fn create_sample_findings(
        &self,
        input: CreateSampleFindingsRequest,
    ) -> Result<CreateSampleFindingsResponse, RusotoError<CreateSampleFindingsError>>;

    /// <p>Creates a new ThreatIntelSet. ThreatIntelSets consist of known malicious IP addresses. GuardDuty generates findings based on ThreatIntelSets. Only users of the master account can use this operation.</p>
    async fn create_threat_intel_set(
        &self,
        input: CreateThreatIntelSetRequest,
    ) -> Result<CreateThreatIntelSetResponse, RusotoError<CreateThreatIntelSetError>>;

    /// <p>Declines invitations sent to the current member account by AWS accounts specified by their account IDs.</p>
    async fn decline_invitations(
        &self,
        input: DeclineInvitationsRequest,
    ) -> Result<DeclineInvitationsResponse, RusotoError<DeclineInvitationsError>>;

    /// <p>Deletes an Amazon GuardDuty detector that is specified by the detector ID.</p>
    async fn delete_detector(
        &self,
        input: DeleteDetectorRequest,
    ) -> Result<DeleteDetectorResponse, RusotoError<DeleteDetectorError>>;

    /// <p>Deletes the filter specified by the filter name.</p>
    async fn delete_filter(
        &self,
        input: DeleteFilterRequest,
    ) -> Result<DeleteFilterResponse, RusotoError<DeleteFilterError>>;

    /// <p>Deletes the IPSet specified by the <code>ipSetId</code>. IPSets are called trusted IP lists in the console user interface.</p>
    async fn delete_ip_set(
        &self,
        input: DeleteIPSetRequest,
    ) -> Result<DeleteIPSetResponse, RusotoError<DeleteIPSetError>>;

    /// <p>Deletes invitations sent to the current member account by AWS accounts specified by their account IDs.</p>
    async fn delete_invitations(
        &self,
        input: DeleteInvitationsRequest,
    ) -> Result<DeleteInvitationsResponse, RusotoError<DeleteInvitationsError>>;

    /// <p>Deletes GuardDuty member accounts (to the current GuardDuty master account) specified by the account IDs.</p>
    async fn delete_members(
        &self,
        input: DeleteMembersRequest,
    ) -> Result<DeleteMembersResponse, RusotoError<DeleteMembersError>>;

    /// <p>Deletes the publishing definition with the specified <code>destinationId</code>.</p>
    async fn delete_publishing_destination(
        &self,
        input: DeletePublishingDestinationRequest,
    ) -> Result<DeletePublishingDestinationResponse, RusotoError<DeletePublishingDestinationError>>;

    /// <p>Deletes the ThreatIntelSet specified by the ThreatIntelSet ID.</p>
    async fn delete_threat_intel_set(
        &self,
        input: DeleteThreatIntelSetRequest,
    ) -> Result<DeleteThreatIntelSetResponse, RusotoError<DeleteThreatIntelSetError>>;

    /// <p>Returns information about the account selected as the delegated administrator for GuardDuty.</p>
    async fn describe_organization_configuration(
        &self,
        input: DescribeOrganizationConfigurationRequest,
    ) -> Result<
        DescribeOrganizationConfigurationResponse,
        RusotoError<DescribeOrganizationConfigurationError>,
    >;

    /// <p>Returns information about the publishing destination specified by the provided <code>destinationId</code>.</p>
    async fn describe_publishing_destination(
        &self,
        input: DescribePublishingDestinationRequest,
    ) -> Result<
        DescribePublishingDestinationResponse,
        RusotoError<DescribePublishingDestinationError>,
    >;

    /// <p>Disables an AWS account within the Organization as the GuardDuty delegated administrator.</p>
    async fn disable_organization_admin_account(
        &self,
        input: DisableOrganizationAdminAccountRequest,
    ) -> Result<
        DisableOrganizationAdminAccountResponse,
        RusotoError<DisableOrganizationAdminAccountError>,
    >;

    /// <p>Disassociates the current GuardDuty member account from its master account.</p>
    async fn disassociate_from_master_account(
        &self,
        input: DisassociateFromMasterAccountRequest,
    ) -> Result<
        DisassociateFromMasterAccountResponse,
        RusotoError<DisassociateFromMasterAccountError>,
    >;

    /// <p>Disassociates GuardDuty member accounts (to the current GuardDuty master account) specified by the account IDs.</p>
    async fn disassociate_members(
        &self,
        input: DisassociateMembersRequest,
    ) -> Result<DisassociateMembersResponse, RusotoError<DisassociateMembersError>>;

    /// <p>Enables an AWS account within the organization as the GuardDuty delegated administrator.</p>
    async fn enable_organization_admin_account(
        &self,
        input: EnableOrganizationAdminAccountRequest,
    ) -> Result<
        EnableOrganizationAdminAccountResponse,
        RusotoError<EnableOrganizationAdminAccountError>,
    >;

    /// <p>Retrieves an Amazon GuardDuty detector specified by the detectorId.</p>
    async fn get_detector(
        &self,
        input: GetDetectorRequest,
    ) -> Result<GetDetectorResponse, RusotoError<GetDetectorError>>;

    /// <p>Returns the details of the filter specified by the filter name.</p>
    async fn get_filter(
        &self,
        input: GetFilterRequest,
    ) -> Result<GetFilterResponse, RusotoError<GetFilterError>>;

    /// <p>Describes Amazon GuardDuty findings specified by finding IDs.</p>
    async fn get_findings(
        &self,
        input: GetFindingsRequest,
    ) -> Result<GetFindingsResponse, RusotoError<GetFindingsError>>;

    /// <p>Lists Amazon GuardDuty findings statistics for the specified detector ID.</p>
    async fn get_findings_statistics(
        &self,
        input: GetFindingsStatisticsRequest,
    ) -> Result<GetFindingsStatisticsResponse, RusotoError<GetFindingsStatisticsError>>;

    /// <p>Retrieves the IPSet specified by the <code>ipSetId</code>.</p>
    async fn get_ip_set(
        &self,
        input: GetIPSetRequest,
    ) -> Result<GetIPSetResponse, RusotoError<GetIPSetError>>;

    /// <p>Returns the count of all GuardDuty membership invitations that were sent to the current member account except the currently accepted invitation.</p>
    async fn get_invitations_count(
        &self,
    ) -> Result<GetInvitationsCountResponse, RusotoError<GetInvitationsCountError>>;

    /// <p>Provides the details for the GuardDuty master account associated with the current GuardDuty member account.</p>
    async fn get_master_account(
        &self,
        input: GetMasterAccountRequest,
    ) -> Result<GetMasterAccountResponse, RusotoError<GetMasterAccountError>>;

    /// <p>Retrieves GuardDuty member accounts (to the current GuardDuty master account) specified by the account IDs.</p>
    async fn get_members(
        &self,
        input: GetMembersRequest,
    ) -> Result<GetMembersResponse, RusotoError<GetMembersError>>;

    /// <p>Retrieves the ThreatIntelSet that is specified by the ThreatIntelSet ID.</p>
    async fn get_threat_intel_set(
        &self,
        input: GetThreatIntelSetRequest,
    ) -> Result<GetThreatIntelSetResponse, RusotoError<GetThreatIntelSetError>>;

    /// <p>Invites other AWS accounts (created as members of the current AWS account by CreateMembers) to enable GuardDuty, and allow the current AWS account to view and manage these accounts' GuardDuty findings on their behalf as the master account.</p>
    async fn invite_members(
        &self,
        input: InviteMembersRequest,
    ) -> Result<InviteMembersResponse, RusotoError<InviteMembersError>>;

    /// <p>Lists detectorIds of all the existing Amazon GuardDuty detector resources.</p>
    async fn list_detectors(
        &self,
        input: ListDetectorsRequest,
    ) -> Result<ListDetectorsResponse, RusotoError<ListDetectorsError>>;

    /// <p>Returns a paginated list of the current filters.</p>
    async fn list_filters(
        &self,
        input: ListFiltersRequest,
    ) -> Result<ListFiltersResponse, RusotoError<ListFiltersError>>;

    /// <p>Lists Amazon GuardDuty findings for the specified detector ID.</p>
    async fn list_findings(
        &self,
        input: ListFindingsRequest,
    ) -> Result<ListFindingsResponse, RusotoError<ListFindingsError>>;

    /// <p>Lists the IPSets of the GuardDuty service specified by the detector ID. If you use this operation from a member account, the IPSets returned are the IPSets from the associated master account.</p>
    async fn list_ip_sets(
        &self,
        input: ListIPSetsRequest,
    ) -> Result<ListIPSetsResponse, RusotoError<ListIPSetsError>>;

    /// <p>Lists all GuardDuty membership invitations that were sent to the current AWS account.</p>
    async fn list_invitations(
        &self,
        input: ListInvitationsRequest,
    ) -> Result<ListInvitationsResponse, RusotoError<ListInvitationsError>>;

    /// <p>Lists details about all member accounts for the current GuardDuty master account.</p>
    async fn list_members(
        &self,
        input: ListMembersRequest,
    ) -> Result<ListMembersResponse, RusotoError<ListMembersError>>;

    /// <p>Lists the accounts configured as GuardDuty delegated administrators.</p>
    async fn list_organization_admin_accounts(
        &self,
        input: ListOrganizationAdminAccountsRequest,
    ) -> Result<
        ListOrganizationAdminAccountsResponse,
        RusotoError<ListOrganizationAdminAccountsError>,
    >;

    /// <p>Returns a list of publishing destinations associated with the specified <code>dectectorId</code>.</p>
    async fn list_publishing_destinations(
        &self,
        input: ListPublishingDestinationsRequest,
    ) -> Result<ListPublishingDestinationsResponse, RusotoError<ListPublishingDestinationsError>>;

    /// <p>Lists tags for a resource. Tagging is currently supported for detectors, finding filters, IP sets, and threat intel sets, with a limit of 50 tags per resource. When invoked, this operation returns all assigned tags for a given resource.</p>
    async fn list_tags_for_resource(
        &self,
        input: ListTagsForResourceRequest,
    ) -> Result<ListTagsForResourceResponse, RusotoError<ListTagsForResourceError>>;

    /// <p>Lists the ThreatIntelSets of the GuardDuty service specified by the detector ID. If you use this operation from a member account, the ThreatIntelSets associated with the master account are returned.</p>
    async fn list_threat_intel_sets(
        &self,
        input: ListThreatIntelSetsRequest,
    ) -> Result<ListThreatIntelSetsResponse, RusotoError<ListThreatIntelSetsError>>;

    /// <p>Turns on GuardDuty monitoring of the specified member accounts. Use this operation to restart monitoring of accounts that you stopped monitoring with the <code>StopMonitoringMembers</code> operation.</p>
    async fn start_monitoring_members(
        &self,
        input: StartMonitoringMembersRequest,
    ) -> Result<StartMonitoringMembersResponse, RusotoError<StartMonitoringMembersError>>;

    /// <p>Stops GuardDuty monitoring for the specified member accounts. Use the <code>StartMonitoringMembers</code> operation to restart monitoring for those accounts.</p>
    async fn stop_monitoring_members(
        &self,
        input: StopMonitoringMembersRequest,
    ) -> Result<StopMonitoringMembersResponse, RusotoError<StopMonitoringMembersError>>;

    /// <p>Adds tags to a resource.</p>
    async fn tag_resource(
        &self,
        input: TagResourceRequest,
    ) -> Result<TagResourceResponse, RusotoError<TagResourceError>>;

    /// <p>Unarchives GuardDuty findings specified by the <code>findingIds</code>.</p>
    async fn unarchive_findings(
        &self,
        input: UnarchiveFindingsRequest,
    ) -> Result<UnarchiveFindingsResponse, RusotoError<UnarchiveFindingsError>>;

    /// <p>Removes tags from a resource.</p>
    async fn untag_resource(
        &self,
        input: UntagResourceRequest,
    ) -> Result<UntagResourceResponse, RusotoError<UntagResourceError>>;

    /// <p>Updates the Amazon GuardDuty detector specified by the detectorId.</p>
    async fn update_detector(
        &self,
        input: UpdateDetectorRequest,
    ) -> Result<UpdateDetectorResponse, RusotoError<UpdateDetectorError>>;

    /// <p>Updates the filter specified by the filter name.</p>
    async fn update_filter(
        &self,
        input: UpdateFilterRequest,
    ) -> Result<UpdateFilterResponse, RusotoError<UpdateFilterError>>;

    /// <p>Marks the specified GuardDuty findings as useful or not useful.</p>
    async fn update_findings_feedback(
        &self,
        input: UpdateFindingsFeedbackRequest,
    ) -> Result<UpdateFindingsFeedbackResponse, RusotoError<UpdateFindingsFeedbackError>>;

    /// <p>Updates the IPSet specified by the IPSet ID.</p>
    async fn update_ip_set(
        &self,
        input: UpdateIPSetRequest,
    ) -> Result<UpdateIPSetResponse, RusotoError<UpdateIPSetError>>;

    /// <p>Updates the delegated administrator account with the values provided.</p>
    async fn update_organization_configuration(
        &self,
        input: UpdateOrganizationConfigurationRequest,
    ) -> Result<
        UpdateOrganizationConfigurationResponse,
        RusotoError<UpdateOrganizationConfigurationError>,
    >;

    /// <p>Updates information about the publishing destination specified by the <code>destinationId</code>.</p>
    async fn update_publishing_destination(
        &self,
        input: UpdatePublishingDestinationRequest,
    ) -> Result<UpdatePublishingDestinationResponse, RusotoError<UpdatePublishingDestinationError>>;

    /// <p>Updates the ThreatIntelSet specified by the ThreatIntelSet ID.</p>
    async fn update_threat_intel_set(
        &self,
        input: UpdateThreatIntelSetRequest,
    ) -> Result<UpdateThreatIntelSetResponse, RusotoError<UpdateThreatIntelSetError>>;
}
/// A client for the Amazon GuardDuty API.
#[derive(Clone)]
pub struct GuardDutyClient {
    client: Client,
    region: region::Region,
}

impl GuardDutyClient {
    /// Creates a client backed by the default tokio event loop.
    ///
    /// The client will use the default credentials provider and tls client.
    pub fn new(region: region::Region) -> GuardDutyClient {
        GuardDutyClient {
            client: Client::shared(),
            region,
        }
    }

    pub fn new_with<P, D>(
        request_dispatcher: D,
        credentials_provider: P,
        region: region::Region,
    ) -> GuardDutyClient
    where
        P: ProvideAwsCredentials + Send + Sync + 'static,
        D: DispatchSignedRequest + Send + Sync + 'static,
    {
        GuardDutyClient {
            client: Client::new_with(credentials_provider, request_dispatcher),
            region,
        }
    }

    pub fn new_with_client(client: Client, region: region::Region) -> GuardDutyClient {
        GuardDutyClient { client, region }
    }
}

#[async_trait]
impl GuardDuty for GuardDutyClient {
    /// <p>Accepts the invitation to be monitored by a master GuardDuty account.</p>
    #[allow(unused_mut)]
    async fn accept_invitation(
        &self,
        input: AcceptInvitationRequest,
    ) -> Result<AcceptInvitationResponse, RusotoError<AcceptInvitationError>> {
        let request_uri = format!(
            "/detector/{detector_id}/master",
            detector_id = input.detector_id
        );

        let mut request = SignedRequest::new("POST", "guardduty", &self.region, &request_uri);
        request.set_content_type("application/x-amz-json-1.1".to_owned());

        let encoded = Some(serde_json::to_vec(&input).unwrap());
        request.set_payload(encoded);

        let mut response = self
            .client
            .sign_and_dispatch(request)
            .await
            .map_err(RusotoError::from)?;
        if response.status.as_u16() == 200 {
            let mut response = response.buffer().await.map_err(RusotoError::HttpDispatch)?;
            let result = proto::json::ResponsePayload::new(&response)
                .deserialize::<AcceptInvitationResponse, _>()?;

            Ok(result)
        } else {
            let response = response.buffer().await.map_err(RusotoError::HttpDispatch)?;
            Err(AcceptInvitationError::from_response(response))
        }
    }

    /// <p><p>Archives GuardDuty findings that are specified by the list of finding IDs.</p> <note> <p>Only the master account can archive findings. Member accounts don&#39;t have permission to archive findings from their accounts.</p> </note></p>
    #[allow(unused_mut)]
    async fn archive_findings(
        &self,
        input: ArchiveFindingsRequest,
    ) -> Result<ArchiveFindingsResponse, RusotoError<ArchiveFindingsError>> {
        let request_uri = format!(
            "/detector/{detector_id}/findings/archive",
            detector_id = input.detector_id
        );

        let mut request = SignedRequest::new("POST", "guardduty", &self.region, &request_uri);
        request.set_content_type("application/x-amz-json-1.1".to_owned());

        let encoded = Some(serde_json::to_vec(&input).unwrap());
        request.set_payload(encoded);

        let mut response = self
            .client
            .sign_and_dispatch(request)
            .await
            .map_err(RusotoError::from)?;
        if response.status.as_u16() == 200 {
            let mut response = response.buffer().await.map_err(RusotoError::HttpDispatch)?;
            let result = proto::json::ResponsePayload::new(&response)
                .deserialize::<ArchiveFindingsResponse, _>()?;

            Ok(result)
        } else {
            let response = response.buffer().await.map_err(RusotoError::HttpDispatch)?;
            Err(ArchiveFindingsError::from_response(response))
        }
    }

    /// <p>Creates a single Amazon GuardDuty detector. A detector is a resource that represents the GuardDuty service. To start using GuardDuty, you must create a detector in each Region where you enable the service. You can have only one detector per account per Region.</p>
    #[allow(unused_mut)]
    async fn create_detector(
        &self,
        input: CreateDetectorRequest,
    ) -> Result<CreateDetectorResponse, RusotoError<CreateDetectorError>> {
        let request_uri = "/detector";

        let mut request = SignedRequest::new("POST", "guardduty", &self.region, &request_uri);
        request.set_content_type("application/x-amz-json-1.1".to_owned());

        let encoded = Some(serde_json::to_vec(&input).unwrap());
        request.set_payload(encoded);

        let mut response = self
            .client
            .sign_and_dispatch(request)
            .await
            .map_err(RusotoError::from)?;
        if response.status.as_u16() == 200 {
            let mut response = response.buffer().await.map_err(RusotoError::HttpDispatch)?;
            let result = proto::json::ResponsePayload::new(&response)
                .deserialize::<CreateDetectorResponse, _>()?;

            Ok(result)
        } else {
            let response = response.buffer().await.map_err(RusotoError::HttpDispatch)?;
            Err(CreateDetectorError::from_response(response))
        }
    }

    /// <p>Creates a filter using the specified finding criteria.</p>
    #[allow(unused_mut)]
    async fn create_filter(
        &self,
        input: CreateFilterRequest,
    ) -> Result<CreateFilterResponse, RusotoError<CreateFilterError>> {
        let request_uri = format!(
            "/detector/{detector_id}/filter",
            detector_id = input.detector_id
        );

        let mut request = SignedRequest::new("POST", "guardduty", &self.region, &request_uri);
        request.set_content_type("application/x-amz-json-1.1".to_owned());

        let encoded = Some(serde_json::to_vec(&input).unwrap());
        request.set_payload(encoded);

        let mut response = self
            .client
            .sign_and_dispatch(request)
            .await
            .map_err(RusotoError::from)?;
        if response.status.as_u16() == 200 {
            let mut response = response.buffer().await.map_err(RusotoError::HttpDispatch)?;
            let result = proto::json::ResponsePayload::new(&response)
                .deserialize::<CreateFilterResponse, _>()?;

            Ok(result)
        } else {
            let response = response.buffer().await.map_err(RusotoError::HttpDispatch)?;
            Err(CreateFilterError::from_response(response))
        }
    }

    /// <p>Creates a new IPSet, which is called a trusted IP list in the console user interface. An IPSet is a list of IP addresses that are trusted for secure communication with AWS infrastructure and applications. GuardDuty doesn't generate findings for IP addresses that are included in IPSets. Only users from the master account can use this operation.</p>
    #[allow(unused_mut)]
    async fn create_ip_set(
        &self,
        input: CreateIPSetRequest,
    ) -> Result<CreateIPSetResponse, RusotoError<CreateIPSetError>> {
        let request_uri = format!(
            "/detector/{detector_id}/ipset",
            detector_id = input.detector_id
        );

        let mut request = SignedRequest::new("POST", "guardduty", &self.region, &request_uri);
        request.set_content_type("application/x-amz-json-1.1".to_owned());

        let encoded = Some(serde_json::to_vec(&input).unwrap());
        request.set_payload(encoded);

        let mut response = self
            .client
            .sign_and_dispatch(request)
            .await
            .map_err(RusotoError::from)?;
        if response.status.as_u16() == 200 {
            let mut response = response.buffer().await.map_err(RusotoError::HttpDispatch)?;
            let result = proto::json::ResponsePayload::new(&response)
                .deserialize::<CreateIPSetResponse, _>()?;

            Ok(result)
        } else {
            let response = response.buffer().await.map_err(RusotoError::HttpDispatch)?;
            Err(CreateIPSetError::from_response(response))
        }
    }

    /// <p>Creates member accounts of the current AWS account by specifying a list of AWS account IDs. The current AWS account can then invite these members to manage GuardDuty in their accounts.</p>
    #[allow(unused_mut)]
    async fn create_members(
        &self,
        input: CreateMembersRequest,
    ) -> Result<CreateMembersResponse, RusotoError<CreateMembersError>> {
        let request_uri = format!(
            "/detector/{detector_id}/member",
            detector_id = input.detector_id
        );

        let mut request = SignedRequest::new("POST", "guardduty", &self.region, &request_uri);
        request.set_content_type("application/x-amz-json-1.1".to_owned());

        let encoded = Some(serde_json::to_vec(&input).unwrap());
        request.set_payload(encoded);

        let mut response = self
            .client
            .sign_and_dispatch(request)
            .await
            .map_err(RusotoError::from)?;
        if response.status.as_u16() == 200 {
            let mut response = response.buffer().await.map_err(RusotoError::HttpDispatch)?;
            let result = proto::json::ResponsePayload::new(&response)
                .deserialize::<CreateMembersResponse, _>()?;

            Ok(result)
        } else {
            let response = response.buffer().await.map_err(RusotoError::HttpDispatch)?;
            Err(CreateMembersError::from_response(response))
        }
    }

    /// <p>Creates a publishing destination to export findings to. The resource to export findings to must exist before you use this operation.</p>
    #[allow(unused_mut)]
    async fn create_publishing_destination(
        &self,
        input: CreatePublishingDestinationRequest,
    ) -> Result<CreatePublishingDestinationResponse, RusotoError<CreatePublishingDestinationError>>
    {
        let request_uri = format!(
            "/detector/{detector_id}/publishingDestination",
            detector_id = input.detector_id
        );

        let mut request = SignedRequest::new("POST", "guardduty", &self.region, &request_uri);
        request.set_content_type("application/x-amz-json-1.1".to_owned());

        let encoded = Some(serde_json::to_vec(&input).unwrap());
        request.set_payload(encoded);

        let mut response = self
            .client
            .sign_and_dispatch(request)
            .await
            .map_err(RusotoError::from)?;
        if response.status.as_u16() == 200 {
            let mut response = response.buffer().await.map_err(RusotoError::HttpDispatch)?;
            let result = proto::json::ResponsePayload::new(&response)
                .deserialize::<CreatePublishingDestinationResponse, _>()?;

            Ok(result)
        } else {
            let response = response.buffer().await.map_err(RusotoError::HttpDispatch)?;
            Err(CreatePublishingDestinationError::from_response(response))
        }
    }

    /// <p>Generates example findings of types specified by the list of finding types. If 'NULL' is specified for <code>findingTypes</code>, the API generates example findings of all supported finding types.</p>
    #[allow(unused_mut)]
    async fn create_sample_findings(
        &self,
        input: CreateSampleFindingsRequest,
    ) -> Result<CreateSampleFindingsResponse, RusotoError<CreateSampleFindingsError>> {
        let request_uri = format!(
            "/detector/{detector_id}/findings/create",
            detector_id = input.detector_id
        );

        let mut request = SignedRequest::new("POST", "guardduty", &self.region, &request_uri);
        request.set_content_type("application/x-amz-json-1.1".to_owned());

        let encoded = Some(serde_json::to_vec(&input).unwrap());
        request.set_payload(encoded);

        let mut response = self
            .client
            .sign_and_dispatch(request)
            .await
            .map_err(RusotoError::from)?;
        if response.status.as_u16() == 200 {
            let mut response = response.buffer().await.map_err(RusotoError::HttpDispatch)?;
            let result = proto::json::ResponsePayload::new(&response)
                .deserialize::<CreateSampleFindingsResponse, _>()?;

            Ok(result)
        } else {
            let response = response.buffer().await.map_err(RusotoError::HttpDispatch)?;
            Err(CreateSampleFindingsError::from_response(response))
        }
    }

    /// <p>Creates a new ThreatIntelSet. ThreatIntelSets consist of known malicious IP addresses. GuardDuty generates findings based on ThreatIntelSets. Only users of the master account can use this operation.</p>
    #[allow(unused_mut)]
    async fn create_threat_intel_set(
        &self,
        input: CreateThreatIntelSetRequest,
    ) -> Result<CreateThreatIntelSetResponse, RusotoError<CreateThreatIntelSetError>> {
        let request_uri = format!(
            "/detector/{detector_id}/threatintelset",
            detector_id = input.detector_id
        );

        let mut request = SignedRequest::new("POST", "guardduty", &self.region, &request_uri);
        request.set_content_type("application/x-amz-json-1.1".to_owned());

        let encoded = Some(serde_json::to_vec(&input).unwrap());
        request.set_payload(encoded);

        let mut response = self
            .client
            .sign_and_dispatch(request)
            .await
            .map_err(RusotoError::from)?;
        if response.status.as_u16() == 200 {
            let mut response = response.buffer().await.map_err(RusotoError::HttpDispatch)?;
            let result = proto::json::ResponsePayload::new(&response)
                .deserialize::<CreateThreatIntelSetResponse, _>()?;

            Ok(result)
        } else {
            let response = response.buffer().await.map_err(RusotoError::HttpDispatch)?;
            Err(CreateThreatIntelSetError::from_response(response))
        }
    }

    /// <p>Declines invitations sent to the current member account by AWS accounts specified by their account IDs.</p>
    #[allow(unused_mut)]
    async fn decline_invitations(
        &self,
        input: DeclineInvitationsRequest,
    ) -> Result<DeclineInvitationsResponse, RusotoError<DeclineInvitationsError>> {
        let request_uri = "/invitation/decline";

        let mut request = SignedRequest::new("POST", "guardduty", &self.region, &request_uri);
        request.set_content_type("application/x-amz-json-1.1".to_owned());

        let encoded = Some(serde_json::to_vec(&input).unwrap());
        request.set_payload(encoded);

        let mut response = self
            .client
            .sign_and_dispatch(request)
            .await
            .map_err(RusotoError::from)?;
        if response.status.as_u16() == 200 {
            let mut response = response.buffer().await.map_err(RusotoError::HttpDispatch)?;
            let result = proto::json::ResponsePayload::new(&response)
                .deserialize::<DeclineInvitationsResponse, _>()?;

            Ok(result)
        } else {
            let response = response.buffer().await.map_err(RusotoError::HttpDispatch)?;
            Err(DeclineInvitationsError::from_response(response))
        }
    }

    /// <p>Deletes an Amazon GuardDuty detector that is specified by the detector ID.</p>
    #[allow(unused_mut)]
    async fn delete_detector(
        &self,
        input: DeleteDetectorRequest,
    ) -> Result<DeleteDetectorResponse, RusotoError<DeleteDetectorError>> {
        let request_uri = format!("/detector/{detector_id}", detector_id = input.detector_id);

        let mut request = SignedRequest::new("DELETE", "guardduty", &self.region, &request_uri);
        request.set_content_type("application/x-amz-json-1.1".to_owned());

        let mut response = self
            .client
            .sign_and_dispatch(request)
            .await
            .map_err(RusotoError::from)?;
        if response.status.as_u16() == 200 {
            let mut response = response.buffer().await.map_err(RusotoError::HttpDispatch)?;
            let result = proto::json::ResponsePayload::new(&response)
                .deserialize::<DeleteDetectorResponse, _>()?;

            Ok(result)
        } else {
            let response = response.buffer().await.map_err(RusotoError::HttpDispatch)?;
            Err(DeleteDetectorError::from_response(response))
        }
    }

    /// <p>Deletes the filter specified by the filter name.</p>
    #[allow(unused_mut)]
    async fn delete_filter(
        &self,
        input: DeleteFilterRequest,
    ) -> Result<DeleteFilterResponse, RusotoError<DeleteFilterError>> {
        let request_uri = format!(
            "/detector/{detector_id}/filter/{filter_name}",
            detector_id = input.detector_id,
            filter_name = input.filter_name
        );

        let mut request = SignedRequest::new("DELETE", "guardduty", &self.region, &request_uri);
        request.set_content_type("application/x-amz-json-1.1".to_owned());

        let mut response = self
            .client
            .sign_and_dispatch(request)
            .await
            .map_err(RusotoError::from)?;
        if response.status.as_u16() == 200 {
            let mut response = response.buffer().await.map_err(RusotoError::HttpDispatch)?;
            let result = proto::json::ResponsePayload::new(&response)
                .deserialize::<DeleteFilterResponse, _>()?;

            Ok(result)
        } else {
            let response = response.buffer().await.map_err(RusotoError::HttpDispatch)?;
            Err(DeleteFilterError::from_response(response))
        }
    }

    /// <p>Deletes the IPSet specified by the <code>ipSetId</code>. IPSets are called trusted IP lists in the console user interface.</p>
    #[allow(unused_mut)]
    async fn delete_ip_set(
        &self,
        input: DeleteIPSetRequest,
    ) -> Result<DeleteIPSetResponse, RusotoError<DeleteIPSetError>> {
        let request_uri = format!(
            "/detector/{detector_id}/ipset/{ip_set_id}",
            detector_id = input.detector_id,
            ip_set_id = input.ip_set_id
        );

        let mut request = SignedRequest::new("DELETE", "guardduty", &self.region, &request_uri);
        request.set_content_type("application/x-amz-json-1.1".to_owned());

        let mut response = self
            .client
            .sign_and_dispatch(request)
            .await
            .map_err(RusotoError::from)?;
        if response.status.as_u16() == 200 {
            let mut response = response.buffer().await.map_err(RusotoError::HttpDispatch)?;
            let result = proto::json::ResponsePayload::new(&response)
                .deserialize::<DeleteIPSetResponse, _>()?;

            Ok(result)
        } else {
            let response = response.buffer().await.map_err(RusotoError::HttpDispatch)?;
            Err(DeleteIPSetError::from_response(response))
        }
    }

    /// <p>Deletes invitations sent to the current member account by AWS accounts specified by their account IDs.</p>
    #[allow(unused_mut)]
    async fn delete_invitations(
        &self,
        input: DeleteInvitationsRequest,
    ) -> Result<DeleteInvitationsResponse, RusotoError<DeleteInvitationsError>> {
        let request_uri = "/invitation/delete";

        let mut request = SignedRequest::new("POST", "guardduty", &self.region, &request_uri);
        request.set_content_type("application/x-amz-json-1.1".to_owned());

        let encoded = Some(serde_json::to_vec(&input).unwrap());
        request.set_payload(encoded);

        let mut response = self
            .client
            .sign_and_dispatch(request)
            .await
            .map_err(RusotoError::from)?;
        if response.status.as_u16() == 200 {
            let mut response = response.buffer().await.map_err(RusotoError::HttpDispatch)?;
            let result = proto::json::ResponsePayload::new(&response)
                .deserialize::<DeleteInvitationsResponse, _>()?;

            Ok(result)
        } else {
            let response = response.buffer().await.map_err(RusotoError::HttpDispatch)?;
            Err(DeleteInvitationsError::from_response(response))
        }
    }

    /// <p>Deletes GuardDuty member accounts (to the current GuardDuty master account) specified by the account IDs.</p>
    #[allow(unused_mut)]
    async fn delete_members(
        &self,
        input: DeleteMembersRequest,
    ) -> Result<DeleteMembersResponse, RusotoError<DeleteMembersError>> {
        let request_uri = format!(
            "/detector/{detector_id}/member/delete",
            detector_id = input.detector_id
        );

        let mut request = SignedRequest::new("POST", "guardduty", &self.region, &request_uri);
        request.set_content_type("application/x-amz-json-1.1".to_owned());

        let encoded = Some(serde_json::to_vec(&input).unwrap());
        request.set_payload(encoded);

        let mut response = self
            .client
            .sign_and_dispatch(request)
            .await
            .map_err(RusotoError::from)?;
        if response.status.as_u16() == 200 {
            let mut response = response.buffer().await.map_err(RusotoError::HttpDispatch)?;
            let result = proto::json::ResponsePayload::new(&response)
                .deserialize::<DeleteMembersResponse, _>()?;

            Ok(result)
        } else {
            let response = response.buffer().await.map_err(RusotoError::HttpDispatch)?;
            Err(DeleteMembersError::from_response(response))
        }
    }

    /// <p>Deletes the publishing definition with the specified <code>destinationId</code>.</p>
    #[allow(unused_mut)]
    async fn delete_publishing_destination(
        &self,
        input: DeletePublishingDestinationRequest,
    ) -> Result<DeletePublishingDestinationResponse, RusotoError<DeletePublishingDestinationError>>
    {
        let request_uri = format!(
            "/detector/{detector_id}/publishingDestination/{destination_id}",
            destination_id = input.destination_id,
            detector_id = input.detector_id
        );

        let mut request = SignedRequest::new("DELETE", "guardduty", &self.region, &request_uri);
        request.set_content_type("application/x-amz-json-1.1".to_owned());

        let mut response = self
            .client
            .sign_and_dispatch(request)
            .await
            .map_err(RusotoError::from)?;
        if response.status.as_u16() == 200 {
            let mut response = response.buffer().await.map_err(RusotoError::HttpDispatch)?;
            let result = proto::json::ResponsePayload::new(&response)
                .deserialize::<DeletePublishingDestinationResponse, _>()?;

            Ok(result)
        } else {
            let response = response.buffer().await.map_err(RusotoError::HttpDispatch)?;
            Err(DeletePublishingDestinationError::from_response(response))
        }
    }

    /// <p>Deletes the ThreatIntelSet specified by the ThreatIntelSet ID.</p>
    #[allow(unused_mut)]
    async fn delete_threat_intel_set(
        &self,
        input: DeleteThreatIntelSetRequest,
    ) -> Result<DeleteThreatIntelSetResponse, RusotoError<DeleteThreatIntelSetError>> {
        let request_uri = format!(
            "/detector/{detector_id}/threatintelset/{threat_intel_set_id}",
            detector_id = input.detector_id,
            threat_intel_set_id = input.threat_intel_set_id
        );

        let mut request = SignedRequest::new("DELETE", "guardduty", &self.region, &request_uri);
        request.set_content_type("application/x-amz-json-1.1".to_owned());

        let mut response = self
            .client
            .sign_and_dispatch(request)
            .await
            .map_err(RusotoError::from)?;
        if response.status.as_u16() == 200 {
            let mut response = response.buffer().await.map_err(RusotoError::HttpDispatch)?;
            let result = proto::json::ResponsePayload::new(&response)
                .deserialize::<DeleteThreatIntelSetResponse, _>()?;

            Ok(result)
        } else {
            let response = response.buffer().await.map_err(RusotoError::HttpDispatch)?;
            Err(DeleteThreatIntelSetError::from_response(response))
        }
    }

    /// <p>Returns information about the account selected as the delegated administrator for GuardDuty.</p>
    #[allow(unused_mut)]
    async fn describe_organization_configuration(
        &self,
        input: DescribeOrganizationConfigurationRequest,
    ) -> Result<
        DescribeOrganizationConfigurationResponse,
        RusotoError<DescribeOrganizationConfigurationError>,
    > {
        let request_uri = format!(
            "/detector/{detector_id}/admin",
            detector_id = input.detector_id
        );

        let mut request = SignedRequest::new("GET", "guardduty", &self.region, &request_uri);
        request.set_content_type("application/x-amz-json-1.1".to_owned());

        let mut response = self
            .client
            .sign_and_dispatch(request)
            .await
            .map_err(RusotoError::from)?;
        if response.status.as_u16() == 200 {
            let mut response = response.buffer().await.map_err(RusotoError::HttpDispatch)?;
            let result = proto::json::ResponsePayload::new(&response)
                .deserialize::<DescribeOrganizationConfigurationResponse, _>()?;

            Ok(result)
        } else {
            let response = response.buffer().await.map_err(RusotoError::HttpDispatch)?;
            Err(DescribeOrganizationConfigurationError::from_response(
                response,
            ))
        }
    }

    /// <p>Returns information about the publishing destination specified by the provided <code>destinationId</code>.</p>
    #[allow(unused_mut)]
    async fn describe_publishing_destination(
        &self,
        input: DescribePublishingDestinationRequest,
    ) -> Result<
        DescribePublishingDestinationResponse,
        RusotoError<DescribePublishingDestinationError>,
    > {
        let request_uri = format!(
            "/detector/{detector_id}/publishingDestination/{destination_id}",
            destination_id = input.destination_id,
            detector_id = input.detector_id
        );

        let mut request = SignedRequest::new("GET", "guardduty", &self.region, &request_uri);
        request.set_content_type("application/x-amz-json-1.1".to_owned());

        let mut response = self
            .client
            .sign_and_dispatch(request)
            .await
            .map_err(RusotoError::from)?;
        if response.status.as_u16() == 200 {
            let mut response = response.buffer().await.map_err(RusotoError::HttpDispatch)?;
            let result = proto::json::ResponsePayload::new(&response)
                .deserialize::<DescribePublishingDestinationResponse, _>()?;

            Ok(result)
        } else {
            let response = response.buffer().await.map_err(RusotoError::HttpDispatch)?;
            Err(DescribePublishingDestinationError::from_response(response))
        }
    }

    /// <p>Disables an AWS account within the Organization as the GuardDuty delegated administrator.</p>
    #[allow(unused_mut)]
    async fn disable_organization_admin_account(
        &self,
        input: DisableOrganizationAdminAccountRequest,
    ) -> Result<
        DisableOrganizationAdminAccountResponse,
        RusotoError<DisableOrganizationAdminAccountError>,
    > {
        let request_uri = "/admin/disable";

        let mut request = SignedRequest::new("POST", "guardduty", &self.region, &request_uri);
        request.set_content_type("application/x-amz-json-1.1".to_owned());

        let encoded = Some(serde_json::to_vec(&input).unwrap());
        request.set_payload(encoded);

        let mut response = self
            .client
            .sign_and_dispatch(request)
            .await
            .map_err(RusotoError::from)?;
        if response.status.as_u16() == 200 {
            let mut response = response.buffer().await.map_err(RusotoError::HttpDispatch)?;
            let result = proto::json::ResponsePayload::new(&response)
                .deserialize::<DisableOrganizationAdminAccountResponse, _>()?;

            Ok(result)
        } else {
            let response = response.buffer().await.map_err(RusotoError::HttpDispatch)?;
            Err(DisableOrganizationAdminAccountError::from_response(
                response,
            ))
        }
    }

    /// <p>Disassociates the current GuardDuty member account from its master account.</p>
    #[allow(unused_mut)]
    async fn disassociate_from_master_account(
        &self,
        input: DisassociateFromMasterAccountRequest,
    ) -> Result<
        DisassociateFromMasterAccountResponse,
        RusotoError<DisassociateFromMasterAccountError>,
    > {
        let request_uri = format!(
            "/detector/{detector_id}/master/disassociate",
            detector_id = input.detector_id
        );

        let mut request = SignedRequest::new("POST", "guardduty", &self.region, &request_uri);
        request.set_content_type("application/x-amz-json-1.1".to_owned());

        let mut response = self
            .client
            .sign_and_dispatch(request)
            .await
            .map_err(RusotoError::from)?;
        if response.status.as_u16() == 200 {
            let mut response = response.buffer().await.map_err(RusotoError::HttpDispatch)?;
            let result = proto::json::ResponsePayload::new(&response)
                .deserialize::<DisassociateFromMasterAccountResponse, _>()?;

            Ok(result)
        } else {
            let response = response.buffer().await.map_err(RusotoError::HttpDispatch)?;
            Err(DisassociateFromMasterAccountError::from_response(response))
        }
    }

    /// <p>Disassociates GuardDuty member accounts (to the current GuardDuty master account) specified by the account IDs.</p>
    #[allow(unused_mut)]
    async fn disassociate_members(
        &self,
        input: DisassociateMembersRequest,
    ) -> Result<DisassociateMembersResponse, RusotoError<DisassociateMembersError>> {
        let request_uri = format!(
            "/detector/{detector_id}/member/disassociate",
            detector_id = input.detector_id
        );

        let mut request = SignedRequest::new("POST", "guardduty", &self.region, &request_uri);
        request.set_content_type("application/x-amz-json-1.1".to_owned());

        let encoded = Some(serde_json::to_vec(&input).unwrap());
        request.set_payload(encoded);

        let mut response = self
            .client
            .sign_and_dispatch(request)
            .await
            .map_err(RusotoError::from)?;
        if response.status.as_u16() == 200 {
            let mut response = response.buffer().await.map_err(RusotoError::HttpDispatch)?;
            let result = proto::json::ResponsePayload::new(&response)
                .deserialize::<DisassociateMembersResponse, _>()?;

            Ok(result)
        } else {
            let response = response.buffer().await.map_err(RusotoError::HttpDispatch)?;
            Err(DisassociateMembersError::from_response(response))
        }
    }

    /// <p>Enables an AWS account within the organization as the GuardDuty delegated administrator.</p>
    #[allow(unused_mut)]
    async fn enable_organization_admin_account(
        &self,
        input: EnableOrganizationAdminAccountRequest,
    ) -> Result<
        EnableOrganizationAdminAccountResponse,
        RusotoError<EnableOrganizationAdminAccountError>,
    > {
        let request_uri = "/admin/enable";

        let mut request = SignedRequest::new("POST", "guardduty", &self.region, &request_uri);
        request.set_content_type("application/x-amz-json-1.1".to_owned());

        let encoded = Some(serde_json::to_vec(&input).unwrap());
        request.set_payload(encoded);

        let mut response = self
            .client
            .sign_and_dispatch(request)
            .await
            .map_err(RusotoError::from)?;
        if response.status.as_u16() == 200 {
            let mut response = response.buffer().await.map_err(RusotoError::HttpDispatch)?;
            let result = proto::json::ResponsePayload::new(&response)
                .deserialize::<EnableOrganizationAdminAccountResponse, _>()?;

            Ok(result)
        } else {
            let response = response.buffer().await.map_err(RusotoError::HttpDispatch)?;
            Err(EnableOrganizationAdminAccountError::from_response(response))
        }
    }

    /// <p>Retrieves an Amazon GuardDuty detector specified by the detectorId.</p>
    #[allow(unused_mut)]
    async fn get_detector(
        &self,
        input: GetDetectorRequest,
    ) -> Result<GetDetectorResponse, RusotoError<GetDetectorError>> {
        let request_uri = format!("/detector/{detector_id}", detector_id = input.detector_id);

        let mut request = SignedRequest::new("GET", "guardduty", &self.region, &request_uri);
        request.set_content_type("application/x-amz-json-1.1".to_owned());

        let mut response = self
            .client
            .sign_and_dispatch(request)
            .await
            .map_err(RusotoError::from)?;
        if response.status.as_u16() == 200 {
            let mut response = response.buffer().await.map_err(RusotoError::HttpDispatch)?;
            let result = proto::json::ResponsePayload::new(&response)
                .deserialize::<GetDetectorResponse, _>()?;

            Ok(result)
        } else {
            let response = response.buffer().await.map_err(RusotoError::HttpDispatch)?;
            Err(GetDetectorError::from_response(response))
        }
    }

    /// <p>Returns the details of the filter specified by the filter name.</p>
    #[allow(unused_mut)]
    async fn get_filter(
        &self,
        input: GetFilterRequest,
    ) -> Result<GetFilterResponse, RusotoError<GetFilterError>> {
        let request_uri = format!(
            "/detector/{detector_id}/filter/{filter_name}",
            detector_id = input.detector_id,
            filter_name = input.filter_name
        );

        let mut request = SignedRequest::new("GET", "guardduty", &self.region, &request_uri);
        request.set_content_type("application/x-amz-json-1.1".to_owned());

        let mut response = self
            .client
            .sign_and_dispatch(request)
            .await
            .map_err(RusotoError::from)?;
        if response.status.as_u16() == 200 {
            let mut response = response.buffer().await.map_err(RusotoError::HttpDispatch)?;
            let result = proto::json::ResponsePayload::new(&response)
                .deserialize::<GetFilterResponse, _>()?;

            Ok(result)
        } else {
            let response = response.buffer().await.map_err(RusotoError::HttpDispatch)?;
            Err(GetFilterError::from_response(response))
        }
    }

    /// <p>Describes Amazon GuardDuty findings specified by finding IDs.</p>
    #[allow(unused_mut)]
    async fn get_findings(
        &self,
        input: GetFindingsRequest,
    ) -> Result<GetFindingsResponse, RusotoError<GetFindingsError>> {
        let request_uri = format!(
            "/detector/{detector_id}/findings/get",
            detector_id = input.detector_id
        );

        let mut request = SignedRequest::new("POST", "guardduty", &self.region, &request_uri);
        request.set_content_type("application/x-amz-json-1.1".to_owned());

        let encoded = Some(serde_json::to_vec(&input).unwrap());
        request.set_payload(encoded);

        let mut response = self
            .client
            .sign_and_dispatch(request)
            .await
            .map_err(RusotoError::from)?;
        if response.status.as_u16() == 200 {
            let mut response = response.buffer().await.map_err(RusotoError::HttpDispatch)?;
            let result = proto::json::ResponsePayload::new(&response)
                .deserialize::<GetFindingsResponse, _>()?;

            Ok(result)
        } else {
            let response = response.buffer().await.map_err(RusotoError::HttpDispatch)?;
            Err(GetFindingsError::from_response(response))
        }
    }

    /// <p>Lists Amazon GuardDuty findings statistics for the specified detector ID.</p>
    #[allow(unused_mut)]
    async fn get_findings_statistics(
        &self,
        input: GetFindingsStatisticsRequest,
    ) -> Result<GetFindingsStatisticsResponse, RusotoError<GetFindingsStatisticsError>> {
        let request_uri = format!(
            "/detector/{detector_id}/findings/statistics",
            detector_id = input.detector_id
        );

        let mut request = SignedRequest::new("POST", "guardduty", &self.region, &request_uri);
        request.set_content_type("application/x-amz-json-1.1".to_owned());

        let encoded = Some(serde_json::to_vec(&input).unwrap());
        request.set_payload(encoded);

        let mut response = self
            .client
            .sign_and_dispatch(request)
            .await
            .map_err(RusotoError::from)?;
        if response.status.as_u16() == 200 {
            let mut response = response.buffer().await.map_err(RusotoError::HttpDispatch)?;
            let result = proto::json::ResponsePayload::new(&response)
                .deserialize::<GetFindingsStatisticsResponse, _>()?;

            Ok(result)
        } else {
            let response = response.buffer().await.map_err(RusotoError::HttpDispatch)?;
            Err(GetFindingsStatisticsError::from_response(response))
        }
    }

    /// <p>Retrieves the IPSet specified by the <code>ipSetId</code>.</p>
    #[allow(unused_mut)]
    async fn get_ip_set(
        &self,
        input: GetIPSetRequest,
    ) -> Result<GetIPSetResponse, RusotoError<GetIPSetError>> {
        let request_uri = format!(
            "/detector/{detector_id}/ipset/{ip_set_id}",
            detector_id = input.detector_id,
            ip_set_id = input.ip_set_id
        );

        let mut request = SignedRequest::new("GET", "guardduty", &self.region, &request_uri);
        request.set_content_type("application/x-amz-json-1.1".to_owned());

        let mut response = self
            .client
            .sign_and_dispatch(request)
            .await
            .map_err(RusotoError::from)?;
        if response.status.as_u16() == 200 {
            let mut response = response.buffer().await.map_err(RusotoError::HttpDispatch)?;
            let result = proto::json::ResponsePayload::new(&response)
                .deserialize::<GetIPSetResponse, _>()?;

            Ok(result)
        } else {
            let response = response.buffer().await.map_err(RusotoError::HttpDispatch)?;
            Err(GetIPSetError::from_response(response))
        }
    }

    /// <p>Returns the count of all GuardDuty membership invitations that were sent to the current member account except the currently accepted invitation.</p>
    #[allow(unused_mut)]
    async fn get_invitations_count(
        &self,
    ) -> Result<GetInvitationsCountResponse, RusotoError<GetInvitationsCountError>> {
        let request_uri = "/invitation/count";

        let mut request = SignedRequest::new("GET", "guardduty", &self.region, &request_uri);
        request.set_content_type("application/x-amz-json-1.1".to_owned());

        let mut response = self
            .client
            .sign_and_dispatch(request)
            .await
            .map_err(RusotoError::from)?;
        if response.status.as_u16() == 200 {
            let mut response = response.buffer().await.map_err(RusotoError::HttpDispatch)?;
            let result = proto::json::ResponsePayload::new(&response)
                .deserialize::<GetInvitationsCountResponse, _>()?;

            Ok(result)
        } else {
            let response = response.buffer().await.map_err(RusotoError::HttpDispatch)?;
            Err(GetInvitationsCountError::from_response(response))
        }
    }

    /// <p>Provides the details for the GuardDuty master account associated with the current GuardDuty member account.</p>
    #[allow(unused_mut)]
    async fn get_master_account(
        &self,
        input: GetMasterAccountRequest,
    ) -> Result<GetMasterAccountResponse, RusotoError<GetMasterAccountError>> {
        let request_uri = format!(
            "/detector/{detector_id}/master",
            detector_id = input.detector_id
        );

        let mut request = SignedRequest::new("GET", "guardduty", &self.region, &request_uri);
        request.set_content_type("application/x-amz-json-1.1".to_owned());

        let mut response = self
            .client
            .sign_and_dispatch(request)
            .await
            .map_err(RusotoError::from)?;
        if response.status.as_u16() == 200 {
            let mut response = response.buffer().await.map_err(RusotoError::HttpDispatch)?;
            let result = proto::json::ResponsePayload::new(&response)
                .deserialize::<GetMasterAccountResponse, _>()?;

            Ok(result)
        } else {
            let response = response.buffer().await.map_err(RusotoError::HttpDispatch)?;
            Err(GetMasterAccountError::from_response(response))
        }
    }

    /// <p>Retrieves GuardDuty member accounts (to the current GuardDuty master account) specified by the account IDs.</p>
    #[allow(unused_mut)]
    async fn get_members(
        &self,
        input: GetMembersRequest,
    ) -> Result<GetMembersResponse, RusotoError<GetMembersError>> {
        let request_uri = format!(
            "/detector/{detector_id}/member/get",
            detector_id = input.detector_id
        );

        let mut request = SignedRequest::new("POST", "guardduty", &self.region, &request_uri);
        request.set_content_type("application/x-amz-json-1.1".to_owned());

        let encoded = Some(serde_json::to_vec(&input).unwrap());
        request.set_payload(encoded);

        let mut response = self
            .client
            .sign_and_dispatch(request)
            .await
            .map_err(RusotoError::from)?;
        if response.status.as_u16() == 200 {
            let mut response = response.buffer().await.map_err(RusotoError::HttpDispatch)?;
            let result = proto::json::ResponsePayload::new(&response)
                .deserialize::<GetMembersResponse, _>()?;

            Ok(result)
        } else {
            let response = response.buffer().await.map_err(RusotoError::HttpDispatch)?;
            Err(GetMembersError::from_response(response))
        }
    }

    /// <p>Retrieves the ThreatIntelSet that is specified by the ThreatIntelSet ID.</p>
    #[allow(unused_mut)]
    async fn get_threat_intel_set(
        &self,
        input: GetThreatIntelSetRequest,
    ) -> Result<GetThreatIntelSetResponse, RusotoError<GetThreatIntelSetError>> {
        let request_uri = format!(
            "/detector/{detector_id}/threatintelset/{threat_intel_set_id}",
            detector_id = input.detector_id,
            threat_intel_set_id = input.threat_intel_set_id
        );

        let mut request = SignedRequest::new("GET", "guardduty", &self.region, &request_uri);
        request.set_content_type("application/x-amz-json-1.1".to_owned());

        let mut response = self
            .client
            .sign_and_dispatch(request)
            .await
            .map_err(RusotoError::from)?;
        if response.status.as_u16() == 200 {
            let mut response = response.buffer().await.map_err(RusotoError::HttpDispatch)?;
            let result = proto::json::ResponsePayload::new(&response)
                .deserialize::<GetThreatIntelSetResponse, _>()?;

            Ok(result)
        } else {
            let response = response.buffer().await.map_err(RusotoError::HttpDispatch)?;
            Err(GetThreatIntelSetError::from_response(response))
        }
    }

    /// <p>Invites other AWS accounts (created as members of the current AWS account by CreateMembers) to enable GuardDuty, and allow the current AWS account to view and manage these accounts' GuardDuty findings on their behalf as the master account.</p>
    #[allow(unused_mut)]
    async fn invite_members(
        &self,
        input: InviteMembersRequest,
    ) -> Result<InviteMembersResponse, RusotoError<InviteMembersError>> {
        let request_uri = format!(
            "/detector/{detector_id}/member/invite",
            detector_id = input.detector_id
        );

        let mut request = SignedRequest::new("POST", "guardduty", &self.region, &request_uri);
        request.set_content_type("application/x-amz-json-1.1".to_owned());

        let encoded = Some(serde_json::to_vec(&input).unwrap());
        request.set_payload(encoded);

        let mut response = self
            .client
            .sign_and_dispatch(request)
            .await
            .map_err(RusotoError::from)?;
        if response.status.as_u16() == 200 {
            let mut response = response.buffer().await.map_err(RusotoError::HttpDispatch)?;
            let result = proto::json::ResponsePayload::new(&response)
                .deserialize::<InviteMembersResponse, _>()?;

            Ok(result)
        } else {
            let response = response.buffer().await.map_err(RusotoError::HttpDispatch)?;
            Err(InviteMembersError::from_response(response))
        }
    }

    /// <p>Lists detectorIds of all the existing Amazon GuardDuty detector resources.</p>
    #[allow(unused_mut)]
    async fn list_detectors(
        &self,
        input: ListDetectorsRequest,
    ) -> Result<ListDetectorsResponse, RusotoError<ListDetectorsError>> {
        let request_uri = "/detector";

        let mut request = SignedRequest::new("GET", "guardduty", &self.region, &request_uri);
        request.set_content_type("application/x-amz-json-1.1".to_owned());

        let mut params = Params::new();
        if let Some(ref x) = input.max_results {
            params.put("maxResults", x);
        }
        if let Some(ref x) = input.next_token {
            params.put("nextToken", x);
        }
        request.set_params(params);

        let mut response = self
            .client
            .sign_and_dispatch(request)
            .await
            .map_err(RusotoError::from)?;
        if response.status.as_u16() == 200 {
            let mut response = response.buffer().await.map_err(RusotoError::HttpDispatch)?;
            let result = proto::json::ResponsePayload::new(&response)
                .deserialize::<ListDetectorsResponse, _>()?;

            Ok(result)
        } else {
            let response = response.buffer().await.map_err(RusotoError::HttpDispatch)?;
            Err(ListDetectorsError::from_response(response))
        }
    }

    /// <p>Returns a paginated list of the current filters.</p>
    #[allow(unused_mut)]
    async fn list_filters(
        &self,
        input: ListFiltersRequest,
    ) -> Result<ListFiltersResponse, RusotoError<ListFiltersError>> {
        let request_uri = format!(
            "/detector/{detector_id}/filter",
            detector_id = input.detector_id
        );

        let mut request = SignedRequest::new("GET", "guardduty", &self.region, &request_uri);
        request.set_content_type("application/x-amz-json-1.1".to_owned());

        let mut params = Params::new();
        if let Some(ref x) = input.max_results {
            params.put("maxResults", x);
        }
        if let Some(ref x) = input.next_token {
            params.put("nextToken", x);
        }
        request.set_params(params);

        let mut response = self
            .client
            .sign_and_dispatch(request)
            .await
            .map_err(RusotoError::from)?;
        if response.status.as_u16() == 200 {
            let mut response = response.buffer().await.map_err(RusotoError::HttpDispatch)?;
            let result = proto::json::ResponsePayload::new(&response)
                .deserialize::<ListFiltersResponse, _>()?;

            Ok(result)
        } else {
            let response = response.buffer().await.map_err(RusotoError::HttpDispatch)?;
            Err(ListFiltersError::from_response(response))
        }
    }

    /// <p>Lists Amazon GuardDuty findings for the specified detector ID.</p>
    #[allow(unused_mut)]
    async fn list_findings(
        &self,
        input: ListFindingsRequest,
    ) -> Result<ListFindingsResponse, RusotoError<ListFindingsError>> {
        let request_uri = format!(
            "/detector/{detector_id}/findings",
            detector_id = input.detector_id
        );

        let mut request = SignedRequest::new("POST", "guardduty", &self.region, &request_uri);
        request.set_content_type("application/x-amz-json-1.1".to_owned());

        let encoded = Some(serde_json::to_vec(&input).unwrap());
        request.set_payload(encoded);

        let mut response = self
            .client
            .sign_and_dispatch(request)
            .await
            .map_err(RusotoError::from)?;
        if response.status.as_u16() == 200 {
            let mut response = response.buffer().await.map_err(RusotoError::HttpDispatch)?;
            let result = proto::json::ResponsePayload::new(&response)
                .deserialize::<ListFindingsResponse, _>()?;

            Ok(result)
        } else {
            let response = response.buffer().await.map_err(RusotoError::HttpDispatch)?;
            Err(ListFindingsError::from_response(response))
        }
    }

    /// <p>Lists the IPSets of the GuardDuty service specified by the detector ID. If you use this operation from a member account, the IPSets returned are the IPSets from the associated master account.</p>
    #[allow(unused_mut)]
    async fn list_ip_sets(
        &self,
        input: ListIPSetsRequest,
    ) -> Result<ListIPSetsResponse, RusotoError<ListIPSetsError>> {
        let request_uri = format!(
            "/detector/{detector_id}/ipset",
            detector_id = input.detector_id
        );

        let mut request = SignedRequest::new("GET", "guardduty", &self.region, &request_uri);
        request.set_content_type("application/x-amz-json-1.1".to_owned());

        let mut params = Params::new();
        if let Some(ref x) = input.max_results {
            params.put("maxResults", x);
        }
        if let Some(ref x) = input.next_token {
            params.put("nextToken", x);
        }
        request.set_params(params);

        let mut response = self
            .client
            .sign_and_dispatch(request)
            .await
            .map_err(RusotoError::from)?;
        if response.status.as_u16() == 200 {
            let mut response = response.buffer().await.map_err(RusotoError::HttpDispatch)?;
            let result = proto::json::ResponsePayload::new(&response)
                .deserialize::<ListIPSetsResponse, _>()?;

            Ok(result)
        } else {
            let response = response.buffer().await.map_err(RusotoError::HttpDispatch)?;
            Err(ListIPSetsError::from_response(response))
        }
    }

    /// <p>Lists all GuardDuty membership invitations that were sent to the current AWS account.</p>
    #[allow(unused_mut)]
    async fn list_invitations(
        &self,
        input: ListInvitationsRequest,
    ) -> Result<ListInvitationsResponse, RusotoError<ListInvitationsError>> {
        let request_uri = "/invitation";

        let mut request = SignedRequest::new("GET", "guardduty", &self.region, &request_uri);
        request.set_content_type("application/x-amz-json-1.1".to_owned());

        let mut params = Params::new();
        if let Some(ref x) = input.max_results {
            params.put("maxResults", x);
        }
        if let Some(ref x) = input.next_token {
            params.put("nextToken", x);
        }
        request.set_params(params);

        let mut response = self
            .client
            .sign_and_dispatch(request)
            .await
            .map_err(RusotoError::from)?;
        if response.status.as_u16() == 200 {
            let mut response = response.buffer().await.map_err(RusotoError::HttpDispatch)?;
            let result = proto::json::ResponsePayload::new(&response)
                .deserialize::<ListInvitationsResponse, _>()?;

            Ok(result)
        } else {
            let response = response.buffer().await.map_err(RusotoError::HttpDispatch)?;
            Err(ListInvitationsError::from_response(response))
        }
    }

<<<<<<< HEAD
    /// <p>Lists details about associated member accounts for the current GuardDuty master account.</p>
    #[allow(unused_mut)]
=======
    /// <p>Lists details about all member accounts for the current GuardDuty master account.</p>
>>>>>>> e150e708
    async fn list_members(
        &self,
        input: ListMembersRequest,
    ) -> Result<ListMembersResponse, RusotoError<ListMembersError>> {
        let request_uri = format!(
            "/detector/{detector_id}/member",
            detector_id = input.detector_id
        );

        let mut request = SignedRequest::new("GET", "guardduty", &self.region, &request_uri);
        request.set_content_type("application/x-amz-json-1.1".to_owned());

        let mut params = Params::new();
        if let Some(ref x) = input.max_results {
            params.put("maxResults", x);
        }
        if let Some(ref x) = input.next_token {
            params.put("nextToken", x);
        }
        if let Some(ref x) = input.only_associated {
            params.put("onlyAssociated", x);
        }
        request.set_params(params);

        let mut response = self
            .client
            .sign_and_dispatch(request)
            .await
            .map_err(RusotoError::from)?;
        if response.status.as_u16() == 200 {
            let mut response = response.buffer().await.map_err(RusotoError::HttpDispatch)?;
            let result = proto::json::ResponsePayload::new(&response)
                .deserialize::<ListMembersResponse, _>()?;

            Ok(result)
        } else {
            let response = response.buffer().await.map_err(RusotoError::HttpDispatch)?;
            Err(ListMembersError::from_response(response))
        }
    }

    /// <p>Lists the accounts configured as GuardDuty delegated administrators.</p>
    #[allow(unused_mut)]
    async fn list_organization_admin_accounts(
        &self,
        input: ListOrganizationAdminAccountsRequest,
    ) -> Result<
        ListOrganizationAdminAccountsResponse,
        RusotoError<ListOrganizationAdminAccountsError>,
    > {
        let request_uri = "/admin";

        let mut request = SignedRequest::new("GET", "guardduty", &self.region, &request_uri);
        request.set_content_type("application/x-amz-json-1.1".to_owned());

        let mut params = Params::new();
        if let Some(ref x) = input.max_results {
            params.put("maxResults", x);
        }
        if let Some(ref x) = input.next_token {
            params.put("nextToken", x);
        }
        request.set_params(params);

        let mut response = self
            .client
            .sign_and_dispatch(request)
            .await
            .map_err(RusotoError::from)?;
        if response.status.as_u16() == 200 {
            let mut response = response.buffer().await.map_err(RusotoError::HttpDispatch)?;
            let result = proto::json::ResponsePayload::new(&response)
                .deserialize::<ListOrganizationAdminAccountsResponse, _>()?;

            Ok(result)
        } else {
            let response = response.buffer().await.map_err(RusotoError::HttpDispatch)?;
            Err(ListOrganizationAdminAccountsError::from_response(response))
        }
    }

    /// <p>Returns a list of publishing destinations associated with the specified <code>dectectorId</code>.</p>
    #[allow(unused_mut)]
    async fn list_publishing_destinations(
        &self,
        input: ListPublishingDestinationsRequest,
    ) -> Result<ListPublishingDestinationsResponse, RusotoError<ListPublishingDestinationsError>>
    {
        let request_uri = format!(
            "/detector/{detector_id}/publishingDestination",
            detector_id = input.detector_id
        );

        let mut request = SignedRequest::new("GET", "guardduty", &self.region, &request_uri);
        request.set_content_type("application/x-amz-json-1.1".to_owned());

        let mut params = Params::new();
        if let Some(ref x) = input.max_results {
            params.put("maxResults", x);
        }
        if let Some(ref x) = input.next_token {
            params.put("nextToken", x);
        }
        request.set_params(params);

        let mut response = self
            .client
            .sign_and_dispatch(request)
            .await
            .map_err(RusotoError::from)?;
        if response.status.as_u16() == 200 {
            let mut response = response.buffer().await.map_err(RusotoError::HttpDispatch)?;
            let result = proto::json::ResponsePayload::new(&response)
                .deserialize::<ListPublishingDestinationsResponse, _>()?;

            Ok(result)
        } else {
            let response = response.buffer().await.map_err(RusotoError::HttpDispatch)?;
            Err(ListPublishingDestinationsError::from_response(response))
        }
    }

    /// <p>Lists tags for a resource. Tagging is currently supported for detectors, finding filters, IP sets, and threat intel sets, with a limit of 50 tags per resource. When invoked, this operation returns all assigned tags for a given resource.</p>
    #[allow(unused_mut)]
    async fn list_tags_for_resource(
        &self,
        input: ListTagsForResourceRequest,
    ) -> Result<ListTagsForResourceResponse, RusotoError<ListTagsForResourceError>> {
        let request_uri = format!("/tags/{resource_arn}", resource_arn = input.resource_arn);

        let mut request = SignedRequest::new("GET", "guardduty", &self.region, &request_uri);
        request.set_content_type("application/x-amz-json-1.1".to_owned());

        let mut response = self
            .client
            .sign_and_dispatch(request)
            .await
            .map_err(RusotoError::from)?;
        if response.status.as_u16() == 200 {
            let mut response = response.buffer().await.map_err(RusotoError::HttpDispatch)?;
            let result = proto::json::ResponsePayload::new(&response)
                .deserialize::<ListTagsForResourceResponse, _>()?;

            Ok(result)
        } else {
            let response = response.buffer().await.map_err(RusotoError::HttpDispatch)?;
            Err(ListTagsForResourceError::from_response(response))
        }
    }

    /// <p>Lists the ThreatIntelSets of the GuardDuty service specified by the detector ID. If you use this operation from a member account, the ThreatIntelSets associated with the master account are returned.</p>
    #[allow(unused_mut)]
    async fn list_threat_intel_sets(
        &self,
        input: ListThreatIntelSetsRequest,
    ) -> Result<ListThreatIntelSetsResponse, RusotoError<ListThreatIntelSetsError>> {
        let request_uri = format!(
            "/detector/{detector_id}/threatintelset",
            detector_id = input.detector_id
        );

        let mut request = SignedRequest::new("GET", "guardduty", &self.region, &request_uri);
        request.set_content_type("application/x-amz-json-1.1".to_owned());

        let mut params = Params::new();
        if let Some(ref x) = input.max_results {
            params.put("maxResults", x);
        }
        if let Some(ref x) = input.next_token {
            params.put("nextToken", x);
        }
        request.set_params(params);

        let mut response = self
            .client
            .sign_and_dispatch(request)
            .await
            .map_err(RusotoError::from)?;
        if response.status.as_u16() == 200 {
            let mut response = response.buffer().await.map_err(RusotoError::HttpDispatch)?;
            let result = proto::json::ResponsePayload::new(&response)
                .deserialize::<ListThreatIntelSetsResponse, _>()?;

            Ok(result)
        } else {
            let response = response.buffer().await.map_err(RusotoError::HttpDispatch)?;
            Err(ListThreatIntelSetsError::from_response(response))
        }
    }

    /// <p>Turns on GuardDuty monitoring of the specified member accounts. Use this operation to restart monitoring of accounts that you stopped monitoring with the <code>StopMonitoringMembers</code> operation.</p>
    #[allow(unused_mut)]
    async fn start_monitoring_members(
        &self,
        input: StartMonitoringMembersRequest,
    ) -> Result<StartMonitoringMembersResponse, RusotoError<StartMonitoringMembersError>> {
        let request_uri = format!(
            "/detector/{detector_id}/member/start",
            detector_id = input.detector_id
        );

        let mut request = SignedRequest::new("POST", "guardduty", &self.region, &request_uri);
        request.set_content_type("application/x-amz-json-1.1".to_owned());

        let encoded = Some(serde_json::to_vec(&input).unwrap());
        request.set_payload(encoded);

        let mut response = self
            .client
            .sign_and_dispatch(request)
            .await
            .map_err(RusotoError::from)?;
        if response.status.as_u16() == 200 {
            let mut response = response.buffer().await.map_err(RusotoError::HttpDispatch)?;
            let result = proto::json::ResponsePayload::new(&response)
                .deserialize::<StartMonitoringMembersResponse, _>()?;

            Ok(result)
        } else {
            let response = response.buffer().await.map_err(RusotoError::HttpDispatch)?;
            Err(StartMonitoringMembersError::from_response(response))
        }
    }

    /// <p>Stops GuardDuty monitoring for the specified member accounts. Use the <code>StartMonitoringMembers</code> operation to restart monitoring for those accounts.</p>
    #[allow(unused_mut)]
    async fn stop_monitoring_members(
        &self,
        input: StopMonitoringMembersRequest,
    ) -> Result<StopMonitoringMembersResponse, RusotoError<StopMonitoringMembersError>> {
        let request_uri = format!(
            "/detector/{detector_id}/member/stop",
            detector_id = input.detector_id
        );

        let mut request = SignedRequest::new("POST", "guardduty", &self.region, &request_uri);
        request.set_content_type("application/x-amz-json-1.1".to_owned());

        let encoded = Some(serde_json::to_vec(&input).unwrap());
        request.set_payload(encoded);

        let mut response = self
            .client
            .sign_and_dispatch(request)
            .await
            .map_err(RusotoError::from)?;
        if response.status.as_u16() == 200 {
            let mut response = response.buffer().await.map_err(RusotoError::HttpDispatch)?;
            let result = proto::json::ResponsePayload::new(&response)
                .deserialize::<StopMonitoringMembersResponse, _>()?;

            Ok(result)
        } else {
            let response = response.buffer().await.map_err(RusotoError::HttpDispatch)?;
            Err(StopMonitoringMembersError::from_response(response))
        }
    }

    /// <p>Adds tags to a resource.</p>
    #[allow(unused_mut)]
    async fn tag_resource(
        &self,
        input: TagResourceRequest,
    ) -> Result<TagResourceResponse, RusotoError<TagResourceError>> {
        let request_uri = format!("/tags/{resource_arn}", resource_arn = input.resource_arn);

        let mut request = SignedRequest::new("POST", "guardduty", &self.region, &request_uri);
        request.set_content_type("application/x-amz-json-1.1".to_owned());

        let encoded = Some(serde_json::to_vec(&input).unwrap());
        request.set_payload(encoded);

        let mut response = self
            .client
            .sign_and_dispatch(request)
            .await
            .map_err(RusotoError::from)?;
        if response.status.as_u16() == 204 {
            let mut response = response.buffer().await.map_err(RusotoError::HttpDispatch)?;
            let result = proto::json::ResponsePayload::new(&response)
                .deserialize::<TagResourceResponse, _>()?;

            Ok(result)
        } else {
            let response = response.buffer().await.map_err(RusotoError::HttpDispatch)?;
            Err(TagResourceError::from_response(response))
        }
    }

    /// <p>Unarchives GuardDuty findings specified by the <code>findingIds</code>.</p>
    #[allow(unused_mut)]
    async fn unarchive_findings(
        &self,
        input: UnarchiveFindingsRequest,
    ) -> Result<UnarchiveFindingsResponse, RusotoError<UnarchiveFindingsError>> {
        let request_uri = format!(
            "/detector/{detector_id}/findings/unarchive",
            detector_id = input.detector_id
        );

        let mut request = SignedRequest::new("POST", "guardduty", &self.region, &request_uri);
        request.set_content_type("application/x-amz-json-1.1".to_owned());

        let encoded = Some(serde_json::to_vec(&input).unwrap());
        request.set_payload(encoded);

        let mut response = self
            .client
            .sign_and_dispatch(request)
            .await
            .map_err(RusotoError::from)?;
        if response.status.as_u16() == 200 {
            let mut response = response.buffer().await.map_err(RusotoError::HttpDispatch)?;
            let result = proto::json::ResponsePayload::new(&response)
                .deserialize::<UnarchiveFindingsResponse, _>()?;

            Ok(result)
        } else {
            let response = response.buffer().await.map_err(RusotoError::HttpDispatch)?;
            Err(UnarchiveFindingsError::from_response(response))
        }
    }

    /// <p>Removes tags from a resource.</p>
    #[allow(unused_mut)]
    async fn untag_resource(
        &self,
        input: UntagResourceRequest,
    ) -> Result<UntagResourceResponse, RusotoError<UntagResourceError>> {
        let request_uri = format!("/tags/{resource_arn}", resource_arn = input.resource_arn);

        let mut request = SignedRequest::new("DELETE", "guardduty", &self.region, &request_uri);
        request.set_content_type("application/x-amz-json-1.1".to_owned());

        let mut params = Params::new();
        for item in input.tag_keys.iter() {
            params.put("tagKeys", item);
        }
        request.set_params(params);

        let mut response = self
            .client
            .sign_and_dispatch(request)
            .await
            .map_err(RusotoError::from)?;
        if response.status.as_u16() == 204 {
            let mut response = response.buffer().await.map_err(RusotoError::HttpDispatch)?;
            let result = proto::json::ResponsePayload::new(&response)
                .deserialize::<UntagResourceResponse, _>()?;

            Ok(result)
        } else {
            let response = response.buffer().await.map_err(RusotoError::HttpDispatch)?;
            Err(UntagResourceError::from_response(response))
        }
    }

    /// <p>Updates the Amazon GuardDuty detector specified by the detectorId.</p>
    #[allow(unused_mut)]
    async fn update_detector(
        &self,
        input: UpdateDetectorRequest,
    ) -> Result<UpdateDetectorResponse, RusotoError<UpdateDetectorError>> {
        let request_uri = format!("/detector/{detector_id}", detector_id = input.detector_id);

        let mut request = SignedRequest::new("POST", "guardduty", &self.region, &request_uri);
        request.set_content_type("application/x-amz-json-1.1".to_owned());

        let encoded = Some(serde_json::to_vec(&input).unwrap());
        request.set_payload(encoded);

        let mut response = self
            .client
            .sign_and_dispatch(request)
            .await
            .map_err(RusotoError::from)?;
        if response.status.as_u16() == 200 {
            let mut response = response.buffer().await.map_err(RusotoError::HttpDispatch)?;
            let result = proto::json::ResponsePayload::new(&response)
                .deserialize::<UpdateDetectorResponse, _>()?;

            Ok(result)
        } else {
            let response = response.buffer().await.map_err(RusotoError::HttpDispatch)?;
            Err(UpdateDetectorError::from_response(response))
        }
    }

    /// <p>Updates the filter specified by the filter name.</p>
    #[allow(unused_mut)]
    async fn update_filter(
        &self,
        input: UpdateFilterRequest,
    ) -> Result<UpdateFilterResponse, RusotoError<UpdateFilterError>> {
        let request_uri = format!(
            "/detector/{detector_id}/filter/{filter_name}",
            detector_id = input.detector_id,
            filter_name = input.filter_name
        );

        let mut request = SignedRequest::new("POST", "guardduty", &self.region, &request_uri);
        request.set_content_type("application/x-amz-json-1.1".to_owned());

        let encoded = Some(serde_json::to_vec(&input).unwrap());
        request.set_payload(encoded);

        let mut response = self
            .client
            .sign_and_dispatch(request)
            .await
            .map_err(RusotoError::from)?;
        if response.status.as_u16() == 200 {
            let mut response = response.buffer().await.map_err(RusotoError::HttpDispatch)?;
            let result = proto::json::ResponsePayload::new(&response)
                .deserialize::<UpdateFilterResponse, _>()?;

            Ok(result)
        } else {
            let response = response.buffer().await.map_err(RusotoError::HttpDispatch)?;
            Err(UpdateFilterError::from_response(response))
        }
    }

    /// <p>Marks the specified GuardDuty findings as useful or not useful.</p>
    #[allow(unused_mut)]
    async fn update_findings_feedback(
        &self,
        input: UpdateFindingsFeedbackRequest,
    ) -> Result<UpdateFindingsFeedbackResponse, RusotoError<UpdateFindingsFeedbackError>> {
        let request_uri = format!(
            "/detector/{detector_id}/findings/feedback",
            detector_id = input.detector_id
        );

        let mut request = SignedRequest::new("POST", "guardduty", &self.region, &request_uri);
        request.set_content_type("application/x-amz-json-1.1".to_owned());

        let encoded = Some(serde_json::to_vec(&input).unwrap());
        request.set_payload(encoded);

        let mut response = self
            .client
            .sign_and_dispatch(request)
            .await
            .map_err(RusotoError::from)?;
        if response.status.as_u16() == 200 {
            let mut response = response.buffer().await.map_err(RusotoError::HttpDispatch)?;
            let result = proto::json::ResponsePayload::new(&response)
                .deserialize::<UpdateFindingsFeedbackResponse, _>()?;

            Ok(result)
        } else {
            let response = response.buffer().await.map_err(RusotoError::HttpDispatch)?;
            Err(UpdateFindingsFeedbackError::from_response(response))
        }
    }

    /// <p>Updates the IPSet specified by the IPSet ID.</p>
    #[allow(unused_mut)]
    async fn update_ip_set(
        &self,
        input: UpdateIPSetRequest,
    ) -> Result<UpdateIPSetResponse, RusotoError<UpdateIPSetError>> {
        let request_uri = format!(
            "/detector/{detector_id}/ipset/{ip_set_id}",
            detector_id = input.detector_id,
            ip_set_id = input.ip_set_id
        );

        let mut request = SignedRequest::new("POST", "guardduty", &self.region, &request_uri);
        request.set_content_type("application/x-amz-json-1.1".to_owned());

        let encoded = Some(serde_json::to_vec(&input).unwrap());
        request.set_payload(encoded);

        let mut response = self
            .client
            .sign_and_dispatch(request)
            .await
            .map_err(RusotoError::from)?;
        if response.status.as_u16() == 200 {
            let mut response = response.buffer().await.map_err(RusotoError::HttpDispatch)?;
            let result = proto::json::ResponsePayload::new(&response)
                .deserialize::<UpdateIPSetResponse, _>()?;

            Ok(result)
        } else {
            let response = response.buffer().await.map_err(RusotoError::HttpDispatch)?;
            Err(UpdateIPSetError::from_response(response))
        }
    }

    /// <p>Updates the delegated administrator account with the values provided.</p>
    #[allow(unused_mut)]
    async fn update_organization_configuration(
        &self,
        input: UpdateOrganizationConfigurationRequest,
    ) -> Result<
        UpdateOrganizationConfigurationResponse,
        RusotoError<UpdateOrganizationConfigurationError>,
    > {
        let request_uri = format!(
            "/detector/{detector_id}/admin",
            detector_id = input.detector_id
        );

        let mut request = SignedRequest::new("POST", "guardduty", &self.region, &request_uri);
        request.set_content_type("application/x-amz-json-1.1".to_owned());

        let encoded = Some(serde_json::to_vec(&input).unwrap());
        request.set_payload(encoded);

        let mut response = self
            .client
            .sign_and_dispatch(request)
            .await
            .map_err(RusotoError::from)?;
        if response.status.as_u16() == 200 {
            let mut response = response.buffer().await.map_err(RusotoError::HttpDispatch)?;
            let result = proto::json::ResponsePayload::new(&response)
                .deserialize::<UpdateOrganizationConfigurationResponse, _>()?;

            Ok(result)
        } else {
            let response = response.buffer().await.map_err(RusotoError::HttpDispatch)?;
            Err(UpdateOrganizationConfigurationError::from_response(
                response,
            ))
        }
    }

    /// <p>Updates information about the publishing destination specified by the <code>destinationId</code>.</p>
    #[allow(unused_mut)]
    async fn update_publishing_destination(
        &self,
        input: UpdatePublishingDestinationRequest,
    ) -> Result<UpdatePublishingDestinationResponse, RusotoError<UpdatePublishingDestinationError>>
    {
        let request_uri = format!(
            "/detector/{detector_id}/publishingDestination/{destination_id}",
            destination_id = input.destination_id,
            detector_id = input.detector_id
        );

        let mut request = SignedRequest::new("POST", "guardduty", &self.region, &request_uri);
        request.set_content_type("application/x-amz-json-1.1".to_owned());

        let encoded = Some(serde_json::to_vec(&input).unwrap());
        request.set_payload(encoded);

        let mut response = self
            .client
            .sign_and_dispatch(request)
            .await
            .map_err(RusotoError::from)?;
        if response.status.as_u16() == 200 {
            let mut response = response.buffer().await.map_err(RusotoError::HttpDispatch)?;
            let result = proto::json::ResponsePayload::new(&response)
                .deserialize::<UpdatePublishingDestinationResponse, _>()?;

            Ok(result)
        } else {
            let response = response.buffer().await.map_err(RusotoError::HttpDispatch)?;
            Err(UpdatePublishingDestinationError::from_response(response))
        }
    }

    /// <p>Updates the ThreatIntelSet specified by the ThreatIntelSet ID.</p>
    #[allow(unused_mut)]
    async fn update_threat_intel_set(
        &self,
        input: UpdateThreatIntelSetRequest,
    ) -> Result<UpdateThreatIntelSetResponse, RusotoError<UpdateThreatIntelSetError>> {
        let request_uri = format!(
            "/detector/{detector_id}/threatintelset/{threat_intel_set_id}",
            detector_id = input.detector_id,
            threat_intel_set_id = input.threat_intel_set_id
        );

        let mut request = SignedRequest::new("POST", "guardduty", &self.region, &request_uri);
        request.set_content_type("application/x-amz-json-1.1".to_owned());

        let encoded = Some(serde_json::to_vec(&input).unwrap());
        request.set_payload(encoded);

        let mut response = self
            .client
            .sign_and_dispatch(request)
            .await
            .map_err(RusotoError::from)?;
        if response.status.as_u16() == 200 {
            let mut response = response.buffer().await.map_err(RusotoError::HttpDispatch)?;
            let result = proto::json::ResponsePayload::new(&response)
                .deserialize::<UpdateThreatIntelSetResponse, _>()?;

            Ok(result)
        } else {
            let response = response.buffer().await.map_err(RusotoError::HttpDispatch)?;
            Err(UpdateThreatIntelSetError::from_response(response))
        }
    }
}<|MERGE_RESOLUTION|>--- conflicted
+++ resolved
@@ -44,7 +44,7 @@
 pub struct AcceptInvitationResponse {}
 
 /// <p>Contains information on the current access control policies for the bucket.</p>
-#[derive(Default, Debug, Clone, PartialEq, Deserialize)]
+#[derive(Clone, Debug, Default, Deserialize, PartialEq)]
 #[cfg_attr(any(test, feature = "serialize_structs"), derive(Serialize))]
 pub struct AccessControlList {
     /// <p>A value that indicates whether public read access for the bucket is enabled through an Access Control List (ACL).</p>
@@ -92,7 +92,7 @@
 }
 
 /// <p>Contains information about the account level permissions on the S3 bucket.</p>
-#[derive(Default, Debug, Clone, PartialEq, Deserialize)]
+#[derive(Clone, Debug, Default, Deserialize, PartialEq)]
 #[cfg_attr(any(test, feature = "serialize_structs"), derive(Serialize))]
 pub struct AccountLevelPermissions {
     /// <p>Describes the S3 Block Public Access settings of the bucket's parent account.</p>
@@ -183,7 +183,7 @@
 }
 
 /// <p>Contains information on how the bucker owner's S3 Block Public Access settings are being applied to the S3 bucket. See <a href="https://docs.aws.amazon.com/AmazonS3/latest/dev/access-control-block-public-access.html">S3 Block Public Access</a> for more information. </p>
-#[derive(Default, Debug, Clone, PartialEq, Deserialize)]
+#[derive(Clone, Debug, Default, Deserialize, PartialEq)]
 #[cfg_attr(any(test, feature = "serialize_structs"), derive(Serialize))]
 pub struct BlockPublicAccess {
     /// <p>Indicates if S3 Block Public Access is set to <code>BlockPublicAcls</code>.</p>
@@ -205,7 +205,7 @@
 }
 
 /// <p>Contains information about the bucket level permissions for the S3 bucket.</p>
-#[derive(Default, Debug, Clone, PartialEq, Deserialize)]
+#[derive(Clone, Debug, Default, Deserialize, PartialEq)]
 #[cfg_attr(any(test, feature = "serialize_structs"), derive(Serialize))]
 pub struct BucketLevelPermissions {
     /// <p>Contains information on how Access Control Policies are applied to the bucket.</p>
@@ -223,7 +223,7 @@
 }
 
 /// <p>Contains information on the current bucket policies for the S3 bucket.</p>
-#[derive(Default, Debug, Clone, PartialEq, Deserialize)]
+#[derive(Clone, Debug, Default, Deserialize, PartialEq)]
 #[cfg_attr(any(test, feature = "serialize_structs"), derive(Serialize))]
 pub struct BucketPolicy {
     /// <p>A value that indicates whether public read access for the bucket is enabled through a bucket policy.</p>
@@ -509,11 +509,8 @@
     pub unprocessed_accounts: Vec<UnprocessedAccount>,
 }
 
-<<<<<<< HEAD
-#[derive(Clone, Debug, Default, PartialEq, Serialize)]
-=======
 /// <p>Contains information on the server side encryption method used in the S3 bucket. See <a href="https://docs.aws.amazon.com/AmazonS3/atest/dev/serv-side-encryption.html">S3 Server-Side Encryption</a> for more information.</p>
-#[derive(Default, Debug, Clone, PartialEq, Deserialize)]
+#[derive(Clone, Debug, Default, Deserialize, PartialEq)]
 #[cfg_attr(any(test, feature = "serialize_structs"), derive(Serialize))]
 pub struct DefaultServerSideEncryption {
     /// <p>The type of encryption used for objects within the S3 bucket.</p>
@@ -526,8 +523,7 @@
     pub kms_master_key_arn: Option<String>,
 }
 
-#[derive(Default, Debug, Clone, PartialEq, Serialize)]
->>>>>>> e150e708
+#[derive(Clone, Debug, Default, PartialEq, Serialize)]
 #[cfg_attr(feature = "deserialize_structs", derive(Deserialize))]
 pub struct DeleteDetectorRequest {
     /// <p>The unique ID of the detector that you want to delete.</p>
@@ -1691,7 +1687,7 @@
 }
 
 /// <p>Contains information on the owner of the bucket.</p>
-#[derive(Default, Debug, Clone, PartialEq, Deserialize)]
+#[derive(Clone, Debug, Default, Deserialize, PartialEq)]
 #[cfg_attr(any(test, feature = "serialize_structs"), derive(Serialize))]
 pub struct Owner {
     /// <p>The canonical user ID of the bucket owner. For information about locating your canonical user ID see <a href="https://docs.aws.amazon.com/general/latest/gr/acct-identifiers.html#FindingCanonicalId">Finding Your Account Canonical User ID.</a> </p>
@@ -1701,7 +1697,7 @@
 }
 
 /// <p>Contains information about how permissions are configured for the S3 bucket.</p>
-#[derive(Default, Debug, Clone, PartialEq, Deserialize)]
+#[derive(Clone, Debug, Default, Deserialize, PartialEq)]
 #[cfg_attr(any(test, feature = "serialize_structs"), derive(Serialize))]
 pub struct PermissionConfiguration {
     /// <p>Contains information about the account level permissions on the S3 bucket.</p>
@@ -1775,7 +1771,7 @@
 }
 
 /// <p>Describes the public access policies that apply to the S3 bucket.</p>
-#[derive(Default, Debug, Clone, PartialEq, Deserialize)]
+#[derive(Clone, Debug, Default, Deserialize, PartialEq)]
 #[cfg_attr(any(test, feature = "serialize_structs"), derive(Serialize))]
 pub struct PublicAccess {
     /// <p>Describes the effective permission on this bucket after factoring all attached policies.</p>
@@ -1850,7 +1846,7 @@
     pub s3_bucket_details: Option<Vec<S3BucketDetail>>,
 }
 
-#[derive(Default, Debug, Clone, PartialEq, Deserialize)]
+#[derive(Clone, Debug, Default, Deserialize, PartialEq)]
 #[cfg_attr(any(test, feature = "serialize_structs"), derive(Serialize))]
 pub struct S3BucketDetail {
     /// <p>The Amazon Resource Name (ARN) of the S3 bucket.</p>
@@ -6018,12 +6014,8 @@
         }
     }
 
-<<<<<<< HEAD
-    /// <p>Lists details about associated member accounts for the current GuardDuty master account.</p>
+    /// <p>Lists details about all member accounts for the current GuardDuty master account.</p>
     #[allow(unused_mut)]
-=======
-    /// <p>Lists details about all member accounts for the current GuardDuty master account.</p>
->>>>>>> e150e708
     async fn list_members(
         &self,
         input: ListMembersRequest,
