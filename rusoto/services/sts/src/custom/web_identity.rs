--- conflicted
+++ resolved
@@ -30,8 +30,7 @@
     /// associated with the user who is using your application. That way, the temporary security credentials
     /// that your application will use are associated with that user. This session name is included as part
     /// of the ARN and assumed role ID in the AssumedRoleUser response element.
-<<<<<<< HEAD
-    pub role_session_name: Variable<String, CredentialsError>,
+    pub role_session_name: Option<Variable<Option<String>, CredentialsError>>,
 
     /// The duration, in seconds, of the role session.
     /// The value can range from 900 seconds (15 minutes) up to the maximum session duration setting for the role.
@@ -40,9 +39,6 @@
     pub policy: Option<String>,
     /// The Amazon Resource Names (ARNs) of the IAM managed policies that you want to use as managed session policies.
     pub policy_arns: Option<Vec<PolicyDescriptorType>>,
-=======
-    pub role_session_name: Option<Variable<Option<String>, CredentialsError>>,
->>>>>>> e7a7f7c1
 }
 
 impl WebIdentityProvider {
@@ -56,16 +52,10 @@
         Self {
             web_identity_token: web_identity_token.into(),
             role_arn: role_arn.into(),
-<<<<<<< HEAD
-            role_session_name: role_session_name
-                .map(|v| v.into())
-                .unwrap_or_else(|| Variable::with_value(Self::create_session_name())),
+            role_session_name: role_session_name.map(|v| v.into()),
             duration_seconds: None,
             policy: None,
             policy_arns: None
-=======
-            role_session_name: role_session_name.map(|v| v.into()),
->>>>>>> e7a7f7c1
         }
     }
 
@@ -128,12 +118,9 @@
 
         req.role_arn = self.role_arn.resolve()?;
         req.web_identity_token = self.web_identity_token.resolve()?.as_ref().to_string();
-<<<<<<< HEAD
-        req.role_session_name = self.role_session_name.resolve()?;
         req.policy = self.policy.to_owned();
         req.duration_seconds = self.duration_seconds.to_owned();
         req.policy_arns = self.policy_arns.to_owned();
-=======
         req.role_session_name = match self.role_session_name {
             Some(ref role_session_name) => match role_session_name.resolve()? {
                 Some(session_name) => session_name,
@@ -141,7 +128,6 @@
             },
             None => Self::create_session_name(),
         };
->>>>>>> e7a7f7c1
 
         let assume_role = sts.assume_role_with_web_identity(req).await;
         match assume_role {
